#include "client.hpp"

#include <netdb.h>
#include <unistd.h>

#include <cstring>
#include <fstream>
#include <string>

#include <rapidjson/document.h>
#include <rapidjson/istreamwrapper.h>
#include <rapidjson/stringbuffer.h>
#include <sys/socket.h>
#include <sys/types.h>

#include <utils/system.hpp>

namespace hyped::telemetry {

Client::Client(utils::Logger log, const Config &config) : log_(log), config_(config)
{
}

bool Client::connect()
{
  log_.info("Beginning process to connect to server");

  addrinfo hints;
  addrinfo *server_info;  // contains possible addresses to connect to according to hints

  // set up criteria for type of address we want to connect to
  memset(&hints, 0, sizeof(hints));
  hints.ai_family   = AF_INET;
  hints.ai_socktype = SOCK_STREAM;

  // get possible addresses we can connect to
  const int error
    = getaddrinfo(config_.server_ip.c_str(), config_.server_port.c_str(), &hints, &server_info);
  if (error != 0) {
    log_.error("%s", gai_strerror(error));
    throw std::runtime_error{"Failed getting possible addresses"};
  }

  // get a socket file descriptor
  socket_ = socket(server_info->ai_family, server_info->ai_socktype, server_info->ai_protocol);
  if (socket_ == -1) {
    log_.error("%s", strerror(errno));
    throw std::runtime_error{"Failed getting socket file descriptor"};
  }

  // connect socket to server
  if (::connect(socket_, server_info->ai_addr, server_info->ai_addrlen) == -1) {
    close(socket_);
    log_.error("%s", strerror(errno));
    throw std::runtime_error{"Failed connecting to socket (couldn't connect to server)"};
  }

  log_.info("Connected to server");

  return true;
}

Client::~Client()
{
  close(socket_);
}

bool Client::sendData(std::string message)
{
  log_.debug("Starting to send message to server");

  message.append("\n");

  int payload_length = message.length();

  // send payload
  if (send(socket_, message.c_str(), payload_length, 0) == -1) { return false; }

  log_.debug("Finished sending message to server");

  return true;
}

std::string Client::receiveData()
{
  log_.debug("Waiting to receive from server");

  char header[8];

  // receive header
  if (recv(socket_, header, 8, 0) == -1) { throw std::runtime_error{"Error receiving header"}; }

  int payload_length = strtol(header, NULL, 0);
  char buffer[1024];                  // power of 2 because apparently it's better for networking
  memset(buffer, 0, sizeof(buffer));  // fill with 0's so null terminated by default

  // receive payload
  if (recv(socket_, buffer, payload_length, 0) == -1) {
    throw std::runtime_error{"Error receiving payload"};
  }

  log_.debug("Finished receiving from server");

  return std::string(buffer);
}

<<<<<<< HEAD
=======
std::unique_ptr<Client> Client::fromFile(const std::string &path)
{
  auto &system = utils::System::getSystem();
  utils::Logger log("CLIENT", system.config_.log_level_telemetry);
  const auto config_optional = readConfig(log, path);
  if (!config_optional) {
    log.error("Failed to read config filet at %s. Could not construct objects.", path.c_str());
    return nullptr;
  }
  auto config = *config_optional;
  return std::make_unique<Client>(log, config);
}

std::optional<Client::Config> Client::readConfig(utils::Logger &log, const std::string &path)
{
  std::ifstream input_stream(path);
  if (!input_stream.is_open()) {
    log.error("Failed to open config file at %s", path.c_str());
    return std::nullopt;
  }
  rapidjson::IStreamWrapper input_stream_wrapper(input_stream);
  rapidjson::Document document;
  document.ParseStream(input_stream_wrapper);
  if (document.HasParseError()) {
    log.error("Failed to parse config file at %s", path.c_str());
    return std::nullopt;
  }
  if (!document.HasMember("telemetry")) {
    log.error("Missing required field 'telemetry' in configuration file at %s", path.c_str());
    return std::nullopt;
  }
  auto config_object = document["telemetry"].GetObject();
  Config config;
  if (!config_object.HasMember("server_ip")) {
    log.error("Missing required field 'telemetry.server_ip' in configuration filet at %s",
              path.c_str());
    return std::nullopt;
  }
  config.server_ip = config_object["server_ip"].GetString();
  if (!config_object.HasMember("server_port")) {
    log.error("Missing required field 'telemetry.server_port' in configuration filet at %s",
              path.c_str());
    return std::nullopt;
  }
  config.server_port = config_object["server_port"].GetString();
  return config;
}

>>>>>>> 61258844
}  // namespace hyped::telemetry<|MERGE_RESOLUTION|>--- conflicted
+++ resolved
@@ -104,8 +104,6 @@
   return std::string(buffer);
 }
 
-<<<<<<< HEAD
-=======
 std::unique_ptr<Client> Client::fromFile(const std::string &path)
 {
   auto &system = utils::System::getSystem();
@@ -154,5 +152,4 @@
   return config;
 }
 
->>>>>>> 61258844
 }  // namespace hyped::telemetry