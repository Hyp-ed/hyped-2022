
# Makefile include defining variable SRCS containing list of all source files
# add .cpp files using complete path the following format: "<file>.cpp \"

T_SRCS := \
  state_machine/dummy.test.cpp \
  utils/config.test.cpp \
<<<<<<< HEAD
  utils/integrator.test.cpp \
=======
  utils/differentiator.test.cpp \
>>>>>>> e9b68fff
<|MERGE_RESOLUTION|>--- conflicted
+++ resolved
@@ -5,8 +5,5 @@
 T_SRCS := \
   state_machine/dummy.test.cpp \
   utils/config.test.cpp \
-<<<<<<< HEAD
   utils/integrator.test.cpp \
-=======
   utils/differentiator.test.cpp \
->>>>>>> e9b68fff
