#include "temperature.hpp"

#include <stdio.h>

<<<<<<< HEAD
#include <utils/io/adc.hpp>
=======
>>>>>>> 4404aa8c
#include <utils/system.hpp>

namespace hyped::sensors {

Temperature::Temperature(const uint8_t pin)
<<<<<<< HEAD
    : log_("TEMPERATURE", utils::System::getSystem().config_.log_level_sensors),
      pin_(pin)
{
  log_.info("started temperature for pin %u", pin);
}

Temperature::~Temperature()
=======
    : pin_(pin),
      log_("TEMPERATURE", utils::System::getSystem().config_.log_level_sensors)
>>>>>>> 4404aa8c
{
  log_.info("stopped temperature for pin");
}

void Temperature::run()
{
<<<<<<< HEAD
  temp_.temp         = 0;
  uint16_t raw_value = pin_.read();
  log_.debug("Raw Data: %d", raw_value);
  temp_.temp = scaleData(raw_value);
  log_.debug("Scaled Data: %d", temp_.temp);
  temp_.operational = true;
=======
  uint16_t raw_value = pin_.read();
  log_.debug("raw value: %d", raw_value);
  temperature_data_.temperature = scaleData(raw_value);
  log_.debug("scaled value: %d", temperature_data_.temperature);
  temperature_data_.operational = true;
>>>>>>> 4404aa8c
}

int8_t Temperature::scaleData(const uint8_t raw_value)
{
<<<<<<< HEAD
  // calulation is linked by
  // https://protosupplies.com/product/lm35-analog-temp-sensor/#:~:text=The%20program%20uses%20the%20line%20float%20voltage%20%3D,10-bit%20ADC%20which%20gives%201024%20steps%20of%20resolution.
  // multiples by 5 bc the ADC reference is 5V, then divides by 1024 as the Ardunio has a 12-bit ADC
  // multiply this by 100 to get from voltage to celcius

  static constexpr int kValues[3] = {5, 4096, 100};

  // calculate the temp in C based off of raw readings
  //(raw_value * 5/4096) * 100 - issue right now is this 5!
  uint8_t temp = static_cast<int>((raw_value * kValues[0] / kValues[1]) * kValues[2]);

  return temp;
=======
  // convert to degrees C
  double temp = static_cast<double>(raw_value) / 4095;
  temp        = (temp * 175) - 50;
  return static_cast<int8_t>(temp);
>>>>>>> 4404aa8c
}

uint8_t Temperature::getData() const
{
  return temperature_data_.temperature;
}
}  // namespace hyped::sensors<|MERGE_RESOLUTION|>--- conflicted
+++ resolved
@@ -2,16 +2,11 @@
 
 #include <stdio.h>
 
-<<<<<<< HEAD
-#include <utils/io/adc.hpp>
-=======
->>>>>>> 4404aa8c
 #include <utils/system.hpp>
 
 namespace hyped::sensors {
 
 Temperature::Temperature(const uint8_t pin)
-<<<<<<< HEAD
     : log_("TEMPERATURE", utils::System::getSystem().config_.log_level_sensors),
       pin_(pin)
 {
@@ -19,53 +14,25 @@
 }
 
 Temperature::~Temperature()
-=======
-    : pin_(pin),
-      log_("TEMPERATURE", utils::System::getSystem().config_.log_level_sensors)
->>>>>>> 4404aa8c
 {
   log_.info("stopped temperature for pin");
 }
 
 void Temperature::run()
 {
-<<<<<<< HEAD
-  temp_.temp         = 0;
-  uint16_t raw_value = pin_.read();
-  log_.debug("Raw Data: %d", raw_value);
-  temp_.temp = scaleData(raw_value);
-  log_.debug("Scaled Data: %d", temp_.temp);
-  temp_.operational = true;
-=======
   uint16_t raw_value = pin_.read();
   log_.debug("raw value: %d", raw_value);
   temperature_data_.temperature = scaleData(raw_value);
   log_.debug("scaled value: %d", temperature_data_.temperature);
   temperature_data_.operational = true;
->>>>>>> 4404aa8c
 }
 
 int8_t Temperature::scaleData(const uint8_t raw_value)
 {
-<<<<<<< HEAD
-  // calulation is linked by
-  // https://protosupplies.com/product/lm35-analog-temp-sensor/#:~:text=The%20program%20uses%20the%20line%20float%20voltage%20%3D,10-bit%20ADC%20which%20gives%201024%20steps%20of%20resolution.
-  // multiples by 5 bc the ADC reference is 5V, then divides by 1024 as the Ardunio has a 12-bit ADC
-  // multiply this by 100 to get from voltage to celcius
-
-  static constexpr int kValues[3] = {5, 4096, 100};
-
-  // calculate the temp in C based off of raw readings
-  //(raw_value * 5/4096) * 100 - issue right now is this 5!
-  uint8_t temp = static_cast<int>((raw_value * kValues[0] / kValues[1]) * kValues[2]);
-
-  return temp;
-=======
   // convert to degrees C
   double temp = static_cast<double>(raw_value) / 4095;
   temp        = (temp * 175) - 50;
   return static_cast<int8_t>(temp);
->>>>>>> 4404aa8c
 }
 
 uint8_t Temperature::getData() const
