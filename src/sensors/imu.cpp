/*
 * Author:
 * Organisation: HYPED
 * Date:
 * Description: Main file for Imu
 *
 *    Copyright 2019 HYPED
 *    Licensed under the Apache License, Version 2.0 (the "License");
 *    you may not use this file except in compliance with the License.
 *    You may obtain a copy of the License at
 *
 *    http://www.apache.org/licenses/LICENSE-2.0
 *
 *    Unless required by applicable law or agreed to in writing, software
 *    distributed under the License is distributed on an "AS IS" BASIS,
 *    WITHOUT WARRANTIES OR CONDITIONS OF ANY KIND, either express or implied.
 *    See the License for the specific language governing permissions and
 *    limitations under the License.
 */
#include <algorithm>
#include <vector>

#include "sensors/imu.hpp"
#include "utils/concurrent/thread.hpp"
#include "utils/math/statistics.hpp"
#include "utils/factory.hpp"

// user bank addresse
constexpr uint8_t kRegBankSel               = 0x7F;

// Accelerometer addresses
constexpr uint8_t kAccelXoutH               = 0x2D;   // userbank 0

constexpr uint8_t kAccelConfig              = 0x14;   // userbank 2
constexpr uint8_t kAccelScale               = 0x04;   // +/- 4g

constexpr uint8_t kWhoAmIImu                = 0x00;   // sensor to be at this address, userbank 0
// data to be at these addresses when read from sensor else not initialised
constexpr uint8_t kWhoAmIResetValue         = 0xEA;   // userbank 0

// Power Management
constexpr uint8_t kPwrMgmt1           = 0x06;   // userbank 0
constexpr uint8_t kPwrMgmt2           = 0x07;   // userbank 0

// Configuration
constexpr uint8_t kReadFlag                 = 0x80;   // unable to find in datasheet

constexpr uint8_t kLpConfig                 = 0x05;   // userbank 0

// Configuration bits Imu
// constexpr uint8_t kBitsFs250Dps             = 0x00;
// constexpr uint8_t kBitsFs500Dps             = 0x08;
// constexpr uint8_t kBitsFs1000Dps            = 0x10;
// constexpr uint8_t kBitsFs2000Dps            = 0x18;
constexpr uint8_t kBitsFs2G                 = 0x00;   // for accel_config
constexpr uint8_t kBitsFs4G                 = 0x02;
constexpr uint8_t kBitsFs8G                 = 0x04;
constexpr uint8_t kBitsFs16G                = 0x06;

// Resets the device to defaults
constexpr uint8_t kBitHReset                = 0x80;    // for pwr_mgmt


// values for FIFO
constexpr uint8_t kFifoReset                = 0x68;   // userbank 0
// constexpr uint8_t kFifoEnable1              = 0x66;   // userbank 0
constexpr uint8_t kFifoEnable2              = 0x67;   // userbank 0
constexpr uint8_t kFifoMode                 = 0x69;
constexpr uint8_t kFifoCountH               = 0x70;   // userbank 0
constexpr uint8_t kFifoRW                   = 0x72;   // userbank 0
constexpr uint8_t kUserCtrl                 = 0x03;   // to reset and enable FIFO
// constexpr uint8_t kIntEnable2 = 0x12;    // userbank 0, for FIFO overflow, read = 0x10


namespace hyped {

utils::io::gpio::Direction kDirection = utils::io::gpio::kOut;
using utils::concurrent::Thread;
using utils::math::OnlineStatistics;
using data::NavigationVector;

namespace sensors {

Imu::Imu(Logger& log, uint32_t pin, bool is_fifo)
    : spi_(SPI::getInstance()),
    log_(log),
    gpio_(pin, kDirection, log),
    pin_(pin),
    is_fifo_(is_fifo),
    is_online_(false)
{
  log_.DBG1("Imu pin: ", "%d", pin);
  log_.INFO("Imu", "Creating Imu sensor now:");
  init();
}

void Imu::init()
{
  // Set pin high
  gpio_.set();

  selectBank(0);

  writeByte(kPwrMgmt1, kBitHReset);   // Reset Device
  Thread::sleep(200);
  // Test connection
  bool check_init = whoAmI();

  writeByte(kPwrMgmt2, 0x07);         // enable acc, disable gyro
  writeByte(kLpConfig, 0x20);         // enable duty cycle acc
  writeByte(kUserCtrl, 0x80);         // enable DMP

  selectBank(2);
  // DLPF
  writeByte(kAccelConfig, 0x09);    // LPF and DLPF configuration
  setAcclScale();

  enableFifo();

  if (check_init) {
    log_.INFO("Imu", "Imu sensor %d created. Initialisation complete.", pin_);
  } else {
    log_.ERR("Imu", "ERROR: Imu sensor %d not initialised.", pin_);
  }
}

void Imu::enableFifo()
{
  selectBank(0);
  writeByte(kFifoReset, 0x0F);
  Thread::sleep(500);
  uint8_t data;
  readByte(kUserCtrl, &data);
  writeByte(kUserCtrl, data | 0x40);       // enable FIFO
  // TODO(anyone): look into SRAM
  writeByte(kFifoMode, 0x01);              // do not write when full
  writeByte(kFifoEnable2, 0x10);
  uint8_t check_enable;
  readByte(kFifoEnable2, &check_enable);   // only for acceleration xyz
  if (check_enable == 0x10) {
    log_.INFO("Imu", "FIFO Enabled");
  } else {
    log_.ERR("Imu", "ERROR: FIFO not enabled");
  }
  kFrameSize_ = 6;
}

bool Imu::whoAmI()
{
  uint8_t data;
  int send_counter;

  for (send_counter = 1; send_counter < 10; send_counter++) {
    readByte(kWhoAmIImu, &data);
    log_.DBG1("Imu", "Imu connected to SPI, data: %d", data);
    if (data == kWhoAmIResetValue) {
      is_online_ = true;
      break;
    } else {
      log_.DBG1("Imu", "Cannot initialise. Who am I is incorrect");
      is_online_ = false;
      Thread::yield();
    }
  }

  if (!is_online_) {
    log_.ERR("Imu", "Cannot initialise who am I. Sensor %d offline", pin_);
  }
  return is_online_;
}

Imu::~Imu()
{
  log_.INFO("Imu", "Deconstructing sensor %d object", pin_);
}

void Imu::selectBank(uint8_t switch_bank)
{
  writeByte(kRegBankSel, switch_bank << 4);
  user_bank_ = switch_bank;
  log_.DBG1("Imu", "User bank switched to %u", user_bank_);
}

void Imu::writeByte(uint8_t write_reg, uint8_t write_data)
{
  // ',' instead of ';' is to inform the compiler not to reorder function calls
  // chip selects signals must have exact ordering with respect to the spi access
  select(),
  spi_.write(write_reg, &write_data, 1),
  deSelect();
}

void Imu::readByte(uint8_t read_reg, uint8_t *read_data)
{
  select(),
  spi_.read(read_reg | kReadFlag, read_data, 1),
  deSelect();
}

void Imu::readBytes(uint8_t read_reg, uint8_t *read_data, uint8_t length)
{
  select(),
  spi_.read(read_reg | kReadFlag, read_data, length),
  deSelect();
}

void Imu::select()
{
  gpio_.clear();
}
void  Imu::deSelect()
{
  gpio_.set();
}

void Imu::setAcclScale()
{
  uint8_t data;
  readByte(kAccelConfig, &data);
  writeByte(kAccelConfig, data | kAccelScale);

  switch (kAccelScale) {
    case kBitsFs2G:
      acc_divider_ = 16384;
    break;
    case kBitsFs4G:
      acc_divider_ = 8192;
    break;
    case kBitsFs8G:
      acc_divider_ = 4096;
    break;
    case kBitsFs16G:
      acc_divider_ = 2048;
    break;
  }
}

int Imu::readFifo(ImuData* data)
{
  if (is_online_) {
    // get fifo size
    uint8_t buffer[kFrameSize_];
    readBytes(kFifoCountH, reinterpret_cast<uint8_t*>(buffer), 2);    // from count H/L registers
    // convert big->little endian of count (2 bytes)
    size_t fifo_size = (((uint16_t) (buffer[0]&0x0F)) << 8) + (((uint16_t) buffer[1]));

    if (fifo_size == 0) {
      log_.DBG3("Imu-FIFO", "FIFO EMPTY");
      return 0;
    }
    log_.DBG3("Imu-FIFO", "Buffer size = %d", fifo_size);
    int16_t axcounts, aycounts, azcounts;           // include negative int
    float value_x, value_y, value_z;
    for (size_t i = 0; i < (fifo_size/kFrameSize_); i++) {    // make sure is less than array size
      readBytes(kFifoRW, buffer, kFrameSize_);
      axcounts = (((int16_t)buffer[0]) << 8) | buffer[1];     // 2 byte acc data for xyz
      aycounts = (((int16_t)buffer[2]) << 8) | buffer[3];
      azcounts = (((int16_t)buffer[4]) << 8) | buffer[5];

      // convert to floats for accel_data
      value_x = static_cast<float>(axcounts);
      value_y = static_cast<float>(aycounts);
      value_z = static_cast<float>(azcounts);

      // put data in struct and add to data vector (param)
      data->operational = is_online_;
      data->fifo[i][0] = value_x/acc_divider_  * 9.80665;
      data->fifo[i][1] = value_y/acc_divider_  * 9.80665;
      data->fifo[i][2] = value_z/acc_divider_  * 9.80665;
    }
    return 1;
  } else {
    // Try and turn the sensor on again
    log_.ERR("Imu-FIFO", "Sensor not operational, trying to turn on sensor");
    init();
    return 0;
  }
}

void Imu::getData(ImuData* data)
{
  if (is_online_) {
    if (is_fifo_) {
      int count = readFifo(data);   // TODO(anyone): does this synax work?
      if (count) {
        log_.DBG2("Imu", "Fifo filled");
      } else {
        log_.DBG2("Imu", "Fifo empty");
      }
    } else {
      log_.DBG2("Imu", "Getting Imu data");
      auto& acc = data->acc;
      uint8_t response[8];
      int16_t bit_data;
      float value;
      int i;
      float accel_data[3];

      readBytes(kAccelXoutH, response, 8);
      for (i = 0; i < 3; i++) {
        bit_data = ((int16_t) response[i*2] << 8) | response[i*2+1];
        value = static_cast<float>(bit_data);
        accel_data[i] = value/acc_divider_  * 9.80665;
      }
      data->operational = is_online_;
      acc[0] = accel_data[0];
      acc[1] = accel_data[1];
      acc[2] = accel_data[2];
    }
  } else {
    // Try and turn the sensor on again
    log_.ERR("Imu", "Sensor not operational, trying to turn on sensor");
    init();
  }
}
<<<<<<< HEAD

void Imu::getTemperature(int* data)
{
  uint8_t response[2];
  readBytes(kTempOutH, response, 2);

  uint16_t temp = ((response[0] << 8) | response[1])/333.87 + 21;

  *data = static_cast<int>(temp);
}

namespace {
ImuInterface* createImu()
{
  Logger log(true, -1);
  return new Imu(log, 66);
}

int regImu = utils::Factory<ImuInterface>::registerCreator("Imu", createImu);
}   // namespace ::

}}  // namespace hyped::sensors
=======
}}   // namespace hyped::sensors
>>>>>>> 9ac0f5ff
<|MERGE_RESOLUTION|>--- conflicted
+++ resolved
@@ -313,29 +313,15 @@
     init();
   }
 }
-<<<<<<< HEAD
-
-void Imu::getTemperature(int* data)
-{
-  uint8_t response[2];
-  readBytes(kTempOutH, response, 2);
-
-  uint16_t temp = ((response[0] << 8) | response[1])/333.87 + 21;
-
-  *data = static_cast<int>(temp);
-}
 
 namespace {
 ImuInterface* createImu()
 {
   Logger log(true, -1);
-  return new Imu(log, 66);
+  return new Imu(log, 66, false);
 }
 
 int regImu = utils::Factory<ImuInterface>::registerCreator("Imu", createImu);
 }   // namespace ::
 
-}}  // namespace hyped::sensors
-=======
-}}   // namespace hyped::sensors
->>>>>>> 9ac0f5ff
+}}  // namespace hyped::sensors