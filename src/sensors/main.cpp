--- conflicted
+++ resolved
@@ -155,12 +155,6 @@
   }
 }
 
-<<<<<<< HEAD
-  const uint16_t converted_pressure = pressure_->getData();
-  if (converted_pressure > 1200 && !log_error_) {
-    log_.info("PCB pressure is above what can be sensed");
-    log_error_ = true;
-=======
 std::optional<std::vector<uint8_t>> Main::imuPinsFromFile(utils::Logger &log,
                                                           const std::string &path)
 {
@@ -168,7 +162,6 @@
   if (!input_stream.is_open()) {
     log.error("Failed to open config file at %s", path.c_str());
     return std::nullopt;
->>>>>>> 00753d11
   }
   rapidjson::IStreamWrapper input_stream_wrapper(input_stream);
   rapidjson::Document document;
