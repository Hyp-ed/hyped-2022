--- conflicted
+++ resolved
@@ -4,32 +4,19 @@
 
 namespace hyped::navigation {
 
-<<<<<<< HEAD
 Main::Main()
     : utils::concurrent::Thread(
-      utils::Logger("NAVIGATION", utils::System::getSystem().config_.log_level_navigation)),
-      sys_(utils::System::getSystem()),
-      nav_(sys_.config_.axis)
-=======
-Main::Main(uint8_t id, utils::Logger &log)
-    : utils::concurrent::Thread(id, log),
-      log_(log),
-      sys_(utils::System::getSystem()),
-      nav_(log, sys_.axis)
->>>>>>> 33d8bc58
+      utils::Logger("NAVIGATION", utils::System::getSystem().config_.log_level_navigation))
 {
 }
 
 void Main::run()
 {
-  log_.info("Axis: %d", sys_.config_.axis);
+  auto &system = utils::System::getSystem();
+  log_.info("Axis: %d", system.config_.axis);
   log_.info("Navigation waiting for calibration");
 
-<<<<<<< HEAD
   auto &data               = data::Data::getInstance();
-=======
-  data::Data &data         = data::Data::getInstance();
->>>>>>> 33d8bc58
   bool navigation_complete = false;
 
   // Setting module status for state machine transition
@@ -38,21 +25,13 @@
   data.setNavigationData(nav_data);
 
   // wait for calibration state for calibration
-<<<<<<< HEAD
-  while (sys_.isRunning() && !navigation_complete) {
+  while (system.isRunning() && !navigation_complete) {
     auto current_state = data.getStateMachineData().current_state;
-=======
-  while (sys_.running_ && !navigation_complete) {
-    data::State current_state = data.getStateMachineData().current_state;
->>>>>>> 33d8bc58
 
     switch (current_state) {
       case data::State::kIdle:
       case data::State::kReady:
-<<<<<<< HEAD
       case data::State::kPreCalibrating:
-=======
->>>>>>> 33d8bc58
         break;
       case data::State::kCalibrating:
         if (nav_.getModuleStatus() == data::ModuleStatus::kInit) { nav_.calibrateGravity(); }
