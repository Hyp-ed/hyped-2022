--- conflicted
+++ resolved
@@ -21,23 +21,6 @@
 // -------------------------------------------------------------------------------------------------
 
 /**
-<<<<<<< HEAD
- * @brief generates a random float between two given floats. Code from: https://tinyurl.com/y2phu2q2
- * @tparam T Underlying numeric type
- * @param lower Lower bound for randomly generated values
- * @param upper Upper bound for randomly generated values
- */
-float RandomFloatOnline(const float lower, const float upper)
-{
-  const float random = (static_cast<float>(rand())) / static_cast<float>(RAND_MAX);
-  const float diff   = upper - lower;
-  const float r      = random * diff;
-  return lower + r;
-}
-
-/**
-=======
->>>>>>> b1149dd5
  * @brief calculates the mean of the elements of a given array
  * @tparam T Underlying numeric type
  * @param a Array that we will get summation items from
@@ -181,13 +164,8 @@
   void SetUp()
   {
     // Populating the array to be used with random floats
-<<<<<<< HEAD
     for (size_t i = 0; i < kNumValues; ++i) {
-      values_f[i] = RandomFloatOnline(1, 1000);
-=======
-    for (int i = 0; i < values_counter; i++) {
       values_f[i] = testing::Randomiser::randomInRange(1, 1000);
->>>>>>> b1149dd5
     }
   }
 
@@ -255,13 +233,8 @@
   float threshold    = mean_prev + 3 * std_dev_prev;
 
   //  Introducing the outliers in our data
-<<<<<<< HEAD
   for (size_t i = 0; i < (static_cast<int>(kNumValues) / 10); ++i) {
-    test_stats_float.update(threshold + RandomFloatOnline(100, 200));
-=======
-  for (int i = 0; i < (static_cast<int>(values_counter) / 10); i++) {
     test_stats_float.update(threshold + testing::Randomiser::randomInRange(100, 200));
->>>>>>> b1149dd5
   }
 
   EXPECT_LT(mean_prev, test_stats_float.getMean()) << messageOutlierMean;
