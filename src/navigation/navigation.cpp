#include "navigation.hpp"

#include <algorithm>

#include <utils/concurrent/thread.hpp>
#include <utils/timer.hpp>

namespace hyped::navigation {

Navigation::Navigation(const std::uint32_t axis /*=0*/)
    : data_(data::Data::getInstance()),
      log_("NAVIGATION", utils::System::getSystem().config_.log_level_navigation),
      status_(data::ModuleStatus::kStart),
      log_counter_(0),
      movement_axis_(axis),
      calibration_limits_{{0.05, 0.05, 0.05}},
      current_measurements_(0),
      is_imu_reliable_{{true, true, true, true}},
      num_outlier_imus_(0),
      acceleration_(0, 0.),
      velocity_(0, 0.),
      displacement_(0, 0.),
      displacement_uncertainty_(0.),
      velocity_uncertainty_(0.),
      has_initial_time_(false),
      stripe_counter_(log_, data_, displacement_uncertainty_, velocity_uncertainty_,
                      data::Navigation::kStripeDistance),
      is_keyence_used_(false),
      acceleration_integrator_(&velocity_),
      velocity_integrator_(&displacement_)
{
  log_.info("Navigation module started");
  for (std::size_t i = 0; i < data::Sensors::kNumImus; i++) {
    filters_[i] = KalmanFilter(1, 1);
    filters_[i].setup();
  }
  status_ = data::ModuleStatus::kInit;
  updateData();
  log_.info("Navigation module initialised");
}

data::ModuleStatus Navigation::getModuleStatus() const
{
  return status_;
}

data::nav_t Navigation::getAcceleration() const
{
  return acceleration_.value;
}

data::nav_t Navigation::getVelocity() const
{
  return velocity_.value;
}

data::nav_t Navigation::getDisplacement() const
{
  return displacement_.value;
}

data::nav_t Navigation::getEmergencyBrakingDistance() const
{
  // TODO(Anyone): Account for actuation delay and/or communication latency?
  // Also, how realistic is this? (e.g brake force wearing down)
  return getVelocity() * getVelocity() / (2 * kEmergencyDeceleration);
}

data::nav_t Navigation::getBrakingDistance() const
{
  const auto motor_data = data_.getMotorData();

  const uint32_t total_rpm = std::accumulate(motor_data.rpms.begin(), motor_data.rpms.end(), 0);
  const auto avg_rpm
    = static_cast<data::nav_t>(total_rpm) / static_cast<data::nav_t>(data::Motors::kNumMotors);
  const auto rot_velocity = (avg_rpm / 60.0) * (2 * kPi);

  const auto actuation_force = kSpringCompression * kSpringCoefficient;
  const auto braking_force
    = (actuation_force * kFrictionCoefficient) / (std::tan(kEmbrakeAngle) - kFrictionCoefficient);
  const auto deceleration_total = static_cast<data::nav_t>(kNumBrakes) * braking_force / kPodMass;

  const auto velocity           = getVelocity();
  const auto pod_kinetic_energy = 0.5 * kPodMass * velocity * velocity;
  const auto rotational_kinetic_energy
    = data::Motors::kNumMotors * 0.5 * kMomentOfInertiaWheel * rot_velocity * rot_velocity;
  const auto total_kinetic_energy = pod_kinetic_energy + rotational_kinetic_energy;

  const auto braking_distance = (total_kinetic_energy / kPodMass) / deceleration_total;

  return braking_distance;
}

Navigation::NavigationVectorArray Navigation::getGravityCalibration() const
{
  return gravity_calibration_;
}

void Navigation::calibrateGravity()
{
  log_.info("Calibrating gravity");
  std::array<utils::math::RollingStatistics<data::NavigationVector>, data::Sensors::kNumImus>
    online_array = {{utils::math::RollingStatistics<data::NavigationVector>(kCalibrationQueries),
                     utils::math::RollingStatistics<data::NavigationVector>(kCalibrationQueries),
                     utils::math::RollingStatistics<data::NavigationVector>(kCalibrationQueries),
                     utils::math::RollingStatistics<data::NavigationVector>(kCalibrationQueries)}};
  bool calibration_successful   = false;
  uint32_t calibration_attempts = 0;

  while (!calibration_successful && calibration_attempts < kMaxCalibrationAttempts) {
    log_.info("Calibration attempt %d", calibration_attempts + 1);

    // Average each sensor over specified number of readings
    for (std::size_t i = 0; i < kCalibrationQueries; ++i) {
      const auto full_imu_data = data_.getSensorsImuData();
      for (std::size_t j = 0; j < data::Sensors::kNumImus; ++j) {
        const auto single_imu_data = full_imu_data.value.at(j).acc;
        online_array.at(j).update(single_imu_data);
        if (write_to_file_) {
          std::ofstream output_file;
          output_file.open("src/navigation/testing/nav_data.csv", std::ios::app);
          output_file << j << kDelimiter;
          output_file << single_imu_data[0] << kDelimiter;
          output_file << single_imu_data[1] << kDelimiter;
          output_file << single_imu_data[2] << std::endl;
          output_file.close();
        }
      }
      utils::concurrent::Thread::sleep(1);
    }
    // Check if each calibration's variance is acceptable
    calibration_successful = true;
    for (const auto &online : online_array) {
      const auto variance = online.getVariance();
      for (std::size_t i = 0; i < 3; ++i) {
        const bool variance_within_limits = variance[i] < calibration_limits_.at(i);
        calibration_successful            = calibration_successful && variance_within_limits;
      }
    }
    calibration_attempts++;
  }

  // Store calibration and update filters if successful
  if (calibration_successful) {
    log_.info("Calibration of IMU acceleration succeeded with final readings:");
    for (std::size_t i = 0; i < data::Sensors::kNumImus; ++i) {
      gravity_calibration_[i]    = online_array[i].getMean();
      data::nav_t total_variance = 0.0;
      const auto variance        = online_array.at(i).getVariance();
      for (std::size_t j = 0; j < 3; ++j) {
        total_variance += variance[j];
      }
      filters_.at(i).updateMeasurementCovarianceMatrix(total_variance);

      log_.info("\tIMU %d: g=(%.5f, %.5f, %.5f), variance=%.5f", i, gravity_calibration_.at(i)[0],
                gravity_calibration_.at(i)[1], gravity_calibration_.at(i)[2], total_variance);
    }
    // set calibration uncertainties
    for (std::size_t axis = 0; axis < 3; ++axis) {
      for (std::size_t i = 0; i < data::Sensors::kNumImus; ++i) {
        const auto variance = online_array.at(i).getVariance()[axis];
        calibration_variance_.at(i) += variance * variance;
      }
      // geometric mean for variances of different IMUs
      calibration_variance_.at(axis) = std::sqrt(calibration_variance_.at(axis));
    }
    log_.info("Calibration Variance: x-axis: %.3f, y-axis: %.3f, z-axis: %.3f",
              calibration_variance_.at(0), calibration_variance_.at(1),
              calibration_variance_.at(2));
    status_ = data::ModuleStatus::kReady;
    updateData();
    log_.info("Navigation module ready");
  } else {
    log_.info("Calibration of IMU acceleration failed with final readings:");
    for (std::size_t i = 0; i < data::Sensors::kNumImus; ++i) {
      const auto acceleration    = online_array.at(i).getMean();
      const auto variance        = online_array.at(i).getVariance();
      data::nav_t total_variance = 0.0;
      for (std::size_t j = 0; j < 3; ++j) {
        total_variance += variance[j];
      }

      log_.info("\tIMU %d: g=(%.5f, %.5f, %.5f), variance=%.5f", i, acceleration[0],
                acceleration[1], acceleration[2], total_variance);
    }
    status_ = data::ModuleStatus::kCriticalFailure;
    updateData();
    log_.error("Navigation module failed on calibration");
  }
}

void Navigation::queryImus()
{
  NavigationArray raw_acceleration_moving;  // Raw values in moving axis

  const auto imu_data = data_.getSensorsImuData();
  uint32_t t          = imu_data.timestamp;
  // process raw values
  ImuAxisData raw_acceleration;  // All raw data, four values per axis
  for (std::size_t i = 0; i < data::Sensors::kNumImus; ++i) {
    const auto acceleration = imu_data.value.at(i).acc - gravity_calibration_.at(i);
    for (std::size_t axis = 0; axis < 3; ++axis) {
      raw_acceleration.at(axis)[i] = acceleration[axis];
    }
    // the moving axis should be set to 0 for tukeyFences
    if (!is_imu_reliable_.at(i)) { raw_acceleration_moving.at(i) = 0; }
    raw_acceleration_moving.at(i) = acceleration[movement_axis_];
  }
  log_.debug("Raw acceleration values: %.3f, %.3f, %.3f, %.3f", raw_acceleration_moving[0],
             raw_acceleration_moving[1], raw_acceleration_moving[2], raw_acceleration_moving[3]);
  // Run outlier detection on moving axis
  tukeyFences(raw_acceleration_moving, kTukeyThreshold);
  // TODO(Justus) how to run outlier detection on non-moving axes without affecting "reliable"
  // Current idea: outlier function takes reliability write flag, on hold until z-score impl.

  // Kalman filter the readings which are reliable
  utils::math::OnlineStatistics<data::nav_t> acceleration_average_filter;
  for (std::size_t i = 0; i < data::Sensors::kNumImus; ++i) {
    if (is_imu_reliable_.at(i)) {
      data::nav_t estimate = filters_.at(i).filter(raw_acceleration_moving.at(i));
      acceleration_average_filter.update(estimate);
    }
  }
  previous_measurements_[current_measurements_] = raw_acceleration;
  current_measurements_++;
  if (current_measurements_ == kPreviousMeasurements) {
    current_measurements_ = 0;
    previous_filled_      = 1;
  }
  if (previous_filled_) checkVibration();

  acceleration_.value     = acceleration_average_filter.getMean();
  acceleration_.timestamp = t;

  acceleration_integrator_.update(acceleration_);
  velocity_integrator_.update(velocity_);
}

void Navigation::checkVibration()
{
  // curr_msmt points at next measurement, ie the last one
  std::array<utils::math::OnlineStatistics<data::nav_t>, 3> online_array_axis;
  for (std::size_t i = 0; i < kPreviousMeasurements; ++i) {
    const auto raw_data
      = previous_measurements_[(current_measurements_ + i) % kPreviousMeasurements];
    for (std::size_t axis = 0; axis < 3; ++axis) {
      if (axis != movement_axis_) {  // assume variance in moving axis are not vibrations
        for (const auto raw_data_for_imu : raw_data[axis]) {
          online_array_axis[axis].update(raw_data_for_imu);
        }
      }
    }
  }
  for (std::size_t axis = 0; axis < 3; ++axis) {
    const auto variance = online_array_axis[axis].getVariance();
    if (log_counter_ % 100000 == 0 && axis != movement_axis_) {
      log_.info("Variance in axis %d: %.3f", axis, variance);
    }
    const auto ratio                      = variance / calibration_variance_[axis];
    const auto statistical_variance_ratio = static_cast<data::nav_t>(kCalibrationQueries)
                                            / static_cast<data::nav_t>(kPreviousMeasurements);
    if (ratio > statistical_variance_ratio) {
      log_.error("Variance in axis %d is %.3f times larger than its calibration variance.", axis,
                 ratio);
    }
  }
}

void Navigation::updateUncertainty()
{
  const auto time_delta
    = static_cast<data::nav_t>(displacement_.timestamp - previous_timestamp_) / 1000000.0;
  const auto absolute_acceleration_delta = std::abs(getAcceleration() - previous_acceleration_);
  // Random walk uncertainty
  velocity_uncertainty_ += absolute_acceleration_delta * time_delta / 2.;
  // Processing uncertainty
  data::nav_t acceleration_variance_ = 0.0;
  for (auto &filter : filters_) {
    acceleration_variance_ += filter.getEstimateVariance();
  }
  acceleration_variance_                     = acceleration_variance_ / data::Sensors::kNumImus;
  const auto acceleration_standard_deviation = std::sqrt(acceleration_variance_);
  // uncertainty in velocity is the std deviation of acceleration integrated
  velocity_uncertainty_ += acceleration_standard_deviation * time_delta;
  displacement_uncertainty_ += velocity_uncertainty_ * time_delta;
  // Random walk uncertainty
  displacement_uncertainty_ += std::abs(getVelocity() - previous_velocity_) * time_delta / 2.;
}

void Navigation::disableKeyenceUsage()
{
  is_keyence_used_ = false;
}

bool Navigation::getHasInit()
{
  return has_initial_time_;
}

void Navigation::setHasInit()
{
  has_initial_time_ = true;
}

void Navigation::logWrite()
{
  write_to_file_ = true;
}

void Navigation::tukeyFences(NavigationArray &data_array, const data::nav_t threshold)
{
  // Define the quartiles first:
  data::nav_t q1 = 0;
  data::nav_t q2 = 0;
  data::nav_t q3 = 0;
  // The most likely case is that all four IMUs are still reliable:
  if (num_outlier_imus_ == 0) {
    // copy the original array for sorting
    NavigationArray data_array_sorted = data_array;
    std::sort(data_array_sorted.begin(), data_array_sorted.end());
    // find the quartiles
    q1 = (data_array_sorted[0] + data_array_sorted[1]) / 2.;
    q2 = (data_array_sorted[1] + data_array_sorted[2]) / 2.;
    q3 = (data_array_sorted[2] + data_array_sorted[3]) / 2.;
    // The second case is that one IMU is faulty
  } else if (num_outlier_imus_ == 1) {
    // select non-outlier values
    NavigationArrayOneFaulty data_array_faulty;
    if (!is_imu_reliable_.at(0)) {
      data_array_faulty = {{data_array.at(1), data_array.at(2), data_array.at(3)}};
    } else if (!is_imu_reliable_.at(1)) {
      data_array_faulty = {{data_array.at(0), data_array.at(2), data_array.at(3)}};
    } else if (!is_imu_reliable_.at(2)) {
      data_array_faulty = {{data_array.at(0), data_array.at(1), data_array.at(3)}};
    } else if (!is_imu_reliable_.at(3)) {
      data_array_faulty = {{data_array.at(0), data_array.at(1), data_array.at(2)}};
    }
    std::sort(data_array_faulty.begin(), data_array_faulty.end());
    q1 = (data_array_faulty[0] + data_array_faulty[1]) / 2.;
    q2 = data_array_faulty[1];
    q3 = (data_array_faulty[1] + data_array_faulty[2]) / 2.;
  } else if (num_outlier_imus_ < 4) {
    // set all 0.0 IMUs to non-zero avg
    data::nav_t sum_non_outliers = 0.0;
    uint32_t num_non_outliers    = 0;
    for (const data::nav_t imu_data : data_array) {
      if (imu_data != 0.0) {
        // no outlier
        num_non_outliers += 1;
        sum_non_outliers += imu_data;
      }
    }
    // TODO(Sury): Handle possible division by zero if all data points are 0.0 or explain why this
    // can't happen.
    for (data::nav_t &imu_data : data_array) {
      imu_data = sum_non_outliers / num_non_outliers;
    }
    // do not check for further outliers because no reliable detection could be made!
    return;
  }
  // find the thresholds
  // clip IQR to upper bound to avoid issues with very large outliers
  const auto iqr         = std::min(q3 - q1, kTukeyIQRBound);
  const auto upper_limit = q3 + threshold * iqr;
  const auto lower_limit = q1 - threshold * iqr;
  // replace any outliers with the median
  for (std::size_t i = 0; i < data::Sensors::kNumImus; ++i) {
    const auto exceeds_limits = data_array.at(i) < lower_limit || data_array.at(i) > upper_limit;
    if (exceeds_limits && is_imu_reliable_.at(i)) {
<<<<<<< HEAD
      log_.DBG3("NAV",
                "Outlier detected in IMU %d, reading: %.3f not in [%.3f, %.3f]. Updated to %.3f",
                i + 1, data_array.at(i), lower_limit, upper_limit, q2);
=======
      log_.debug(
        "Outlier detected in IMU %d, reading: %.3f not in [%.3f, %.3f]. Updated to %.3f",  // NOLINT
        i + 1, data_array.at(i), lower_limit, upper_limit, q2);
>>>>>>> 64dbbc6c

      data_array.at(i) = q2;
      imu_outlier_counter_.at(i)++;
      // If this counter exceeds some threshold then that IMU is deemed unreliable
      if (imu_outlier_counter_.at(i) > 1000 && is_imu_reliable_.at(i)) {
        is_imu_reliable_.at(i) = false;
        num_outlier_imus_++;
      }
      if (num_outlier_imus_ > 1) {
        status_ = data::ModuleStatus::kCriticalFailure;
        log_.error("At least two IMUs no longer reliable, entering CriticalFailure.");
      }
    } else {
      imu_outlier_counter_.at(i) = 0;
    }
  }
}

void Navigation::updateData()
{
  data::Navigation nav_data;
  nav_data.module_status              = getModuleStatus();
  nav_data.displacement               = getDisplacement();
  nav_data.velocity                   = getVelocity();
  nav_data.acceleration               = getAcceleration();
  nav_data.emergency_braking_distance = getEmergencyBrakingDistance();
  nav_data.braking_distance           = 1.2 * getEmergencyBrakingDistance();

  data_.setNavigationData(nav_data);

<<<<<<< HEAD
  if (log_counter_ % 100 == 0) {  // kPrintFreq
    log_.DBG("NAV", "%d: Data Update: a=%.3f, v=%.3f, d=%.3f, d(keyence)=%.3f", log_counter_,
             nav_data.acceleration, nav_data.velocity, nav_data.displacement,
             stripe_counter_.getStripeCount() * data::Navigation::kStripeDistance);
    log_.DBG("NAV", "%d: Data Update: v(unc)=%.3f, d(unc)=%.3f, keyence failures: %d", log_counter_,
             velocity_uncertainty_, displacement_uncertainty_, stripe_counter_.getFailureCount());
=======
  if (log_counter_ % 100 == 0) {                                            // kPrintFreq
    log_.debug("%d: Data Update: a=%.3f, v=%.3f, d=%.3f, d(keyence)=%.3f",  // NOLINT
               log_counter_, nav_data.acceleration, nav_data.velocity, nav_data.displacement,
               stripe_counter_.getStripeCount() * kStripeDistance);
    log_.debug("%d: Data Update: v(unc)=%.3f, d(unc)=%.3f, keyence failures: %d", log_counter_,
               velocity_uncertainty_, displacement_uncertainty_, stripe_counter_.getFailureCount());
>>>>>>> 64dbbc6c
  }
  log_counter_++;
  // Update all prev measurements
  previous_timestamp_    = displacement_.timestamp;
  previous_acceleration_ = getAcceleration();
  previous_velocity_     = getVelocity();
}

void Navigation::navigate()
{
  queryImus();
  if (is_keyence_used_) {
    stripe_counter_.queryKeyence(displacement_.value, velocity_.value);
    if (stripe_counter_.checkFailure(displacement_.value))
      status_ = data::ModuleStatus::kCriticalFailure;
  }
  if (log_counter_ > 1000) updateUncertainty();
  updateData();
}

void Navigation::initialiseTimestamps()
{
  // First iteration --> set timestamps
  acceleration_.timestamp = utils::Timer::getTimeMicros();
  velocity_.timestamp     = utils::Timer::getTimeMicros();
  displacement_.timestamp = utils::Timer::getTimeMicros();
  previous_acceleration_  = getAcceleration();
  previous_velocity_      = getVelocity();
  initial_timestamp_      = utils::Timer::getTimeMicros();
  log_.debug("Initial timestamp:%d", initial_timestamp_);
  previous_timestamp_ = utils::Timer::getTimeMicros();
  stripe_counter_.setInit(initial_timestamp_);
}
}  // namespace hyped::navigation<|MERGE_RESOLUTION|>--- conflicted
+++ resolved
@@ -367,16 +367,8 @@
   for (std::size_t i = 0; i < data::Sensors::kNumImus; ++i) {
     const auto exceeds_limits = data_array.at(i) < lower_limit || data_array.at(i) > upper_limit;
     if (exceeds_limits && is_imu_reliable_.at(i)) {
-<<<<<<< HEAD
-      log_.DBG3("NAV",
-                "Outlier detected in IMU %d, reading: %.3f not in [%.3f, %.3f]. Updated to %.3f",
-                i + 1, data_array.at(i), lower_limit, upper_limit, q2);
-=======
-      log_.debug(
-        "Outlier detected in IMU %d, reading: %.3f not in [%.3f, %.3f]. Updated to %.3f",  // NOLINT
-        i + 1, data_array.at(i), lower_limit, upper_limit, q2);
->>>>>>> 64dbbc6c
-
+      log_.debug("Outlier detected in IMU %d, reading: %.3f not in [%.3f, %.3f]. Updated to %.3f",
+                 i + 1, data_array.at(i), lower_limit, upper_limit, q2);
       data_array.at(i) = q2;
       imu_outlier_counter_.at(i)++;
       // If this counter exceeds some threshold then that IMU is deemed unreliable
@@ -406,21 +398,12 @@
 
   data_.setNavigationData(nav_data);
 
-<<<<<<< HEAD
-  if (log_counter_ % 100 == 0) {  // kPrintFreq
-    log_.DBG("NAV", "%d: Data Update: a=%.3f, v=%.3f, d=%.3f, d(keyence)=%.3f", log_counter_,
-             nav_data.acceleration, nav_data.velocity, nav_data.displacement,
-             stripe_counter_.getStripeCount() * data::Navigation::kStripeDistance);
-    log_.DBG("NAV", "%d: Data Update: v(unc)=%.3f, d(unc)=%.3f, keyence failures: %d", log_counter_,
-             velocity_uncertainty_, displacement_uncertainty_, stripe_counter_.getFailureCount());
-=======
-  if (log_counter_ % 100 == 0) {                                            // kPrintFreq
-    log_.debug("%d: Data Update: a=%.3f, v=%.3f, d=%.3f, d(keyence)=%.3f",  // NOLINT
-               log_counter_, nav_data.acceleration, nav_data.velocity, nav_data.displacement,
-               stripe_counter_.getStripeCount() * kStripeDistance);
+  if (log_counter_ % 100 == 0) {
+    log_.debug("%d: Data Update: a=%.3f, v=%.3f, d=%.3f, d(keyence)=%.3f", log_counter_,
+               nav_data.acceleration, nav_data.velocity, nav_data.displacement,
+               stripe_counter_.getStripeCount() * data::Navigation::kStripeDistance);
     log_.debug("%d: Data Update: v(unc)=%.3f, d(unc)=%.3f, keyence failures: %d", log_counter_,
                velocity_uncertainty_, displacement_uncertainty_, stripe_counter_.getFailureCount());
->>>>>>> 64dbbc6c
   }
   log_counter_++;
   // Update all prev measurements
