--- conflicted
+++ resolved
@@ -70,16 +70,10 @@
 };
 
 struct Sensors : public Module {
-<<<<<<< HEAD
-  static constexpr size_t kNumImus     = 4;
-  static constexpr size_t kNumEncoders = 4;
-=======
   static constexpr size_t kNumImus        = 4;
   static constexpr size_t kNumEncoders    = 4;
-  static constexpr size_t kNumKeyence     = 2;
   static constexpr size_t kNumBrakeTemp   = 2;
   static constexpr size_t kNumAmbientTemp = 4;
->>>>>>> 54dc8ea1
 
   // TemperatureData temperature;
   PressureData pressure;
