--- conflicted
+++ resolved
@@ -58,16 +58,7 @@
 typedef float nav_t;
 typedef Vector<nav_t, 3> NavigationVector;
 struct Navigation : public Module {
-<<<<<<< HEAD
-  static constexpr nav_t run_length = 1250;                 // m
-  static constexpr nav_t braking_buffer = 20;               // m
-  static constexpr nav_t maximum_velocity = 18;             // m/s
-  nav_t  displacement;                                      // m
-  nav_t  velocity;                                          // m/s
-  nav_t  acceleration;                                      // m/s^2
-  nav_t  emergency_braking_distance;                        // m
-  nav_t  braking_distance = 750;                            // m
-=======
+  static constexpr nav_t kMaximumVelocity = 18;    // m/s
   static constexpr nav_t kRunLength     = 1250.0;  // m
   static constexpr nav_t kBrakingBuffer = 20.0;    // m
   nav_t  displacement;                             // m
@@ -75,7 +66,6 @@
   nav_t  acceleration;                             // m/s^2
   nav_t  emergency_braking_distance;               // m
   nav_t  braking_distance = 750;                   // m
->>>>>>> 0be50ac4
 };
 
 // -------------------------------------------------------------------------------------------------
