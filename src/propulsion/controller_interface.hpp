--- conflicted
+++ resolved
@@ -18,17 +18,7 @@
   kFault,
 };
 
-<<<<<<< HEAD
-struct ControllerMessage {
-  uint8_t message_data[8];
-  int len = 8;
-  char logger_output[250];
-};
-
 class IController {
-=======
-class ControllerInterface {
->>>>>>> ffcc3c0f
  public:
   virtual void registerController()                                                          = 0;
   virtual void configure()                                                                   = 0;
