--- conflicted
+++ resolved
@@ -1,8 +1,8 @@
 #pragma once
 
+#include "ambient_pressure.hpp"
 #include "bms_manager.hpp"
 #include "imu_manager.hpp"
-#include "pressure.hpp"
 #include "sensor.hpp"
 #include "temperature.hpp"
 
@@ -20,7 +20,6 @@
  */
 class Main : public utils::concurrent::Thread {
  public:
-<<<<<<< HEAD
   Main();
   void run() override;  // from thread
 
@@ -30,25 +29,8 @@
     utils::Logger &log, const std::string &path);
   static std::optional<std::vector<uint8_t>> brakeTemperaturePinsFromFile(utils::Logger &log,
                                                                           const std::string &path);
-=======
-  using KeyencePins = std::array<uint32_t, data::Sensors::kNumKeyence>;
-  using ImuPins     = std::array<uint32_t, data::Sensors::kNumImus>;
-  struct AmbientPressurePins {
-    uint8_t pressure_pin;
-    uint8_t temperature_pin;
-  };
-
-  Main();
-  void run() override;  // from thread
-
-  static std::optional<KeyencePins> keyencePinsFromFile(utils::Logger &log,
-                                                        const std::string &path);
-  static std::optional<ImuPins> imuPinsFromFile(utils::Logger &log, const std::string &path);
-  static std::optional<uint32_t> temperaturePinFromFile(utils::Logger &log,
-                                                        const std::string &path);
   static std::optional<AmbientPressurePins> ambientPressurePinsFromFile(utils::Logger &log,
                                                                         const std::string &path);
->>>>>>> 4404aa8c
 
  private:
   /**
@@ -87,22 +69,13 @@
 
   std::unique_ptr<ImuManager> imu_manager_;
   std::unique_ptr<BmsManager> battery_manager_;
-<<<<<<< HEAD
-  std::array<std::unique_ptr<ITemperature>, data::Sensors::kNumAmbientTemp> ambientTemperature_;
-  std::array<std::unique_ptr<ITemperature>, data::Sensors::kNumBrakeTemp> brakeTemperature_;
-  std::unique_ptr<IPressure> pressure_;
-  bool log_error_ = false;
 
-  // std::array<data::TemperatureData, 2UL> brake_temperature_data_;
-  // std::array<data::TemperatureData, 2UL> ambient_temperature_data_;
-  data::PressureData pressure_data_;
-=======
-  std::unique_ptr<ITemperature> temperature_;
+  std::array<std::unique_ptr<ITemperature>, data::Sensors::kNumAmbientTemp> ambient_temperatures_;
+  std::array<std::unique_ptr<ITemperature>, data::Sensors::kNumBrakeTemp> brake_temperatures_;
   std::unique_ptr<IAmbientPressure> ambient_pressure_;
 
   data::TemperatureData temperature_data_;
   data::AmbientPressureData pressure_data_;
->>>>>>> 4404aa8c
 };
 
 }  // namespace hyped::sensors