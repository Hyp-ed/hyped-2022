#include "main.hpp"

#include <fstream>

#include <rapidjson/document.h>
#include <rapidjson/istreamwrapper.h>
#include <rapidjson/stringbuffer.h>

#include <sensors/fake_temperature.hpp>
#include <sensors/temperature.hpp>

namespace hyped::sensors {

Main::Main()
    : utils::concurrent::Thread(
      utils::Logger("SENSORS", utils::System::getSystem().config_.log_level_sensors)),
      sys_(utils::System::getSystem()),
      data_(data::Data::getInstance())
{
  battery_manager_ = BmsManager::fromFile(sys_.config_.bms_config_path);
  if (!battery_manager_) {
    log_.error("failed to initialise bms");
    sys_.stop();
    return;
  }
  if (sys_.config_.use_fake_trajectory) {
    const auto fake_trajectory_optional
      = FakeTrajectory::fromFile(sys_.config_.fake_trajectory_config_path);
    if (!fake_trajectory_optional) {
      log_.error("failed to initialise fake trajectory");
      sys_.stop();
      return;
    }
    const auto fake_trajectory = std::make_shared<FakeTrajectory>(*fake_trajectory_optional);
    imu_manager_ = ImuManager::fromFile(sys_.config_.imu_config_path, fake_trajectory);
    if (!imu_manager_) {
      log_.error("failed to initialise fake imus");
      sys_.stop();
      return;
    }
  } else {
    // Real trajectory sensors
    auto imu_pin_vector = imuPinsFromFile(log_, sys_.config_.imu_config_path);
    if (!imu_pin_vector) {
      log_.error("failed to initialise IMUs");
      sys_.stop();
      return;
    }
    ImuPins imu_pins;
    std::copy(imu_pin_vector->begin(), imu_pin_vector->end(), imu_pins.begin());
    imu_manager_ = std::make_unique<ImuManager>(imu_pins);
    if (!imu_manager_) {
      log_.error("failed to initialise imus");
      sys_.stop();
      return;
    }
  }

  // Temperature
  if (sys_.config_.use_fake_temperature_fail) {
<<<<<<< HEAD
    temperature_ = std::make_unique<FakeTemperature>(true);
  } else if (sys_.config_.use_fake_temperature) {
    temperature_ = std::make_unique<FakeTemperature>(false);
=======
    // temperature_ = std::make_unique<FakeTemperature>(true);
    for (size_t i = 0; i < data::Sensors::kNumAmbientTemp; ++i) {
      ambientTemperature_[i] = std::make_unique<FakeTemperature>(true);
    }
  } else if (sys_.config_.use_fake_temperature) {
    for (size_t i = 0; i < data::Sensors::kNumAmbientTemp; ++i) {
      ambientTemperature_[i] = std::make_unique<FakeTemperature>(false);
    }
>>>>>>> 54dc8ea1
  } else {
    auto ambient_temperature_pins
      = ambientTemperaturePinsFromFile(log_, sys_.config_.temperature_config_path);
    if (!ambient_temperature_pins) {
      log_.error("failed to initialise temperature sensor");
      sys_.stop();
      return;
    }
<<<<<<< HEAD
    temperature_ = std::make_unique<Temperature>(*temperature_pin);
=======
    for (size_t i = 0; i < data::Sensors::kNumAmbientTemp; ++i) {
      ambientTemperature_[i] = std::make_unique<Temperature>(ambient_temperature_pins->at(i));
    }
>>>>>>> 54dc8ea1
  }

  // kReady for state machine transition
  sensors_               = data_.getSensorsData();
  sensors_.module_status = data::ModuleStatus::kReady;
  data_.setSensorsData(sensors_);
  log_.info("Sensors have been initialised");
}

void Main::checkAmbientTemperature()
// TODO: edit this so that it checks EACH of the AMBIENT sensors are within the critical limit.
{
  auto ambient_temperature = data_.getSensorsData().ambient_temperature_array;
  for (size_t i = 0; i < data::Sensors::kNumAmbientTemp; ++i) {
    ambientTemperature_[i]->run();  // not a thread
    //.temp is maybe not the nicest method...
    ambient_temperature.at(i).temp = ambientTemperature_[i]->getData();
    if ((ambient_temperature.at(i).temp > 75UL || ambient_temperature.at(i).temp < 1UL)
        && !log_error_) {  // 85 is the critical temperature so we alert at 75
      log_.info("PCB temperature is getting a wee high...sorry Cheng");
      log_error_ = true;
    }
  }
}

void Main::checkBrakeTemperature()
// TODO: edit this so that it checks EACH of the AMBIENT sensors are within the critical limit.
{
  auto brake_temperature = data_.getSensorsData().brake_temperature_array;
  for (size_t i = 0; i < data::Sensors::kNumAmbientTemp; ++i) {
    brakeTemperature_[i]->run();  // not a thread
    brake_temperature.at(i).temp = brakeTemperature_[i]->getData();
    // how do we differentiate here between the different runs - i.e. call the different temperature
    // sensors?
    // uint8_t converted_temperature = temperature_->getData();
    if ((brake_temperature.at(i).temp > 75UL || brake_temperature.at(i).temp < 1UL)
        && !log_error_) {  // 85 is the critical temperature so we alert at 75
      log_.info("PCB temperature is getting a wee high...sorry Cheng");
      log_error_ = true;
    }
  }
}

void Main::checkPressure()
{
  pressure_->run();  // not a thread

<<<<<<< HEAD
  const uint16_t converted_pressure = pressure_->getData();
  if (converted_pressure > 1200 && !log_error_) {
    log_.info("PCB pressure is above what can be sensed");
=======
  uint8_t converted_pressure = pressure_->getData();
  if (converted_pressure > 880 && !log_error_) {  // upper threshold is 900 is 880 as a safety
    log_.info("PCB pressure is too high!");
    log_error_ = true;
  }
  if (converted_pressure < 560 && !log_error_) {
    log_.info("PCB pressure has dropped too low!");  // lower threshold is 540 so 560 as a safety
>>>>>>> 54dc8ea1
    log_error_ = true;
  }
}

std::optional<std::vector<uint8_t>> Main::imuPinsFromFile(utils::Logger &log,
                                                          const std::string &path)
{
  std::ifstream input_stream(path);
  if (!input_stream.is_open()) {
    log.error("Failed to open config file at %s", path.c_str());
    return std::nullopt;
  }
  rapidjson::IStreamWrapper input_stream_wrapper(input_stream);
  rapidjson::Document document;
  document.ParseStream(input_stream_wrapper);
  if (document.HasParseError()) {
    log.error("Failed to parse config file at %s", path.c_str());
    return std::nullopt;
  }
  if (!document.HasMember("sensors")) {
    log.error("Missing required field 'sensors' in configuration file at %s", path.c_str());
    return std::nullopt;
  }
  auto config_object = document["sensors"].GetObject();
  if (!config_object.HasMember("imu_pins")) {
    log.error("Missing required field 'sensors.imu_pins' in configuration file at %s",
              path.c_str());
    return std::nullopt;
  }
  auto imu_pin_array = config_object["imu_pins"].GetArray();
  std::vector<uint8_t> imu_pins;
  for (auto &imu_pin : imu_pin_array) {
    imu_pins.push_back(static_cast<uint8_t>(imu_pin.GetUint()));
  }
  return imu_pins;
}

std::optional<Main::AmbientTemperaturePins> Main::ambientTemperaturePinsFromFile(
  utils::Logger &log, const std::string &path)
{
  std::ifstream input_stream(path);
  if (!input_stream.is_open()) {
    log.error("Failed to open config file at %s", path.c_str());
    return std::nullopt;
  }
  rapidjson::IStreamWrapper input_stream_wrapper(input_stream);
  rapidjson::Document document;
  document.ParseStream(input_stream_wrapper);
  if (document.HasParseError()) {
    log.error("Failed to parse config file at %s", path.c_str());
    return std::nullopt;
  }
  if (!document.HasMember("sensors")) {
    log.error("Missing required field 'sensors' in configuration file at %s", path.c_str());
    return std::nullopt;
  }
  auto config_object = document["sensors"].GetObject();
  if (!config_object.HasMember("temperature_pins")) {
    log.error("Missing required field 'sensors.temperature_pins' in configuration file at %s",
              path.c_str());
    return std::nullopt;
  }
  auto ambient_temperature_pin_array = config_object["temperature_pins"].GetArray();
  if (ambient_temperature_pin_array.Size() != data::Sensors::kNumAmbientTemp) {
    log.error("Found %d ambient temperature pins but %d were expected in configuration file at %s",
              ambient_temperature_pin_array.Size(), data::Sensors::kNumAmbientTemp, path.c_str());
  }
  AmbientTemperaturePins ambient_temperature_pins;
  std::size_t i = 0;
  for (auto &ambient_temperature_pin : ambient_temperature_pin_array) {
    ambient_temperature_pins.at(i) = static_cast<uint32_t>(ambient_temperature_pin.GetUint());
    ++i;
  }
  return ambient_temperature_pins;
}

std::optional<Main::BrakeTemperaturePins> Main::brakeTemperaturePinsFromFile(
  utils::Logger &log, const std::string &path)
{
  std::ifstream input_stream(path);
  if (!input_stream.is_open()) {
    log.error("Failed to open config file at %s", path.c_str());
    return std::nullopt;
  }
  rapidjson::IStreamWrapper input_stream_wrapper(input_stream);
  rapidjson::Document document;
  document.ParseStream(input_stream_wrapper);
  if (document.HasParseError()) {
    log.error("Failed to parse config file at %s", path.c_str());
    return std::nullopt;
  }
  if (!document.HasMember("sensors")) {
    log.error("Missing required field 'sensors' in configuration file at %s", path.c_str());
    return std::nullopt;
  }
  auto config_object = document["sensors"].GetObject();
  if (!config_object.HasMember("temperature_pins")) {
    log.error("Missing required field 'sensors.temperature_pins' in configuration file at %s",
              path.c_str());
    return std::nullopt;
  }
  auto brake_temperature_pin_array = config_object["temperature_pins"].GetArray();
  if (brake_temperature_pin_array.Size() != data::Sensors::kNumAmbientTemp) {
    log.error("Found %d brake temperature pins but %d were expected in configuration file at %s",
              brake_temperature_pin_array.Size(), data::Sensors::kNumBrakeTemp, path.c_str());
  }
  BrakeTemperaturePins brake_temperature_pins;
  std::size_t i = 0;
  for (auto &brake_temperature_pin : brake_temperature_pin_array) {
    brake_temperature_pins.at(i) = static_cast<uint32_t>(brake_temperature_pin.GetUint());
    ++i;
  }
  return brake_temperature_pins;
}

void Main::run()
{
  battery_manager_->start();
  imu_manager_->start();

  // Intialise temperature and pressure
  auto ambient_temperature = data_.getSensorsData().ambient_temperature_array;
  pressure_data_           = data_.getSensorsData().pressure;

  while (sys_.isRunning()) {
<<<<<<< HEAD
    checkTemperature();
    checkPressure();
    Thread::sleep(200);
=======
    bool keyence_updated = false;
    for (size_t i = 0; i < current_keyence.size(); ++i) {
      if (current_keyence.at(i).timestamp > previous_keyence.at(i).timestamp) {
        keyence_updated = true;
        break;
      }
    }
    if (keyence_updated) {
      data_.setSensorsKeyenceData(current_keyence);
      previous_keyence = current_keyence;
    }
    for (size_t i = 0; i < data::Sensors::kNumKeyence; ++i) {
      current_keyence.at(i) = keyences_[i]->getData();
    }
    Thread::sleep(10);  // Sleep for 10ms
    ++iteration_count;
    if (iteration_count % 20 == 0) {  // check every 20 cycles of main
      checkAmbientTemperature();
      checkPressure();
      // So that temp_count does not get huge
      iteration_count = 0;
    }
>>>>>>> 54dc8ea1
  }
  imu_manager_->join();
  battery_manager_->join();
}
}  // namespace hyped::sensors<|MERGE_RESOLUTION|>--- conflicted
+++ resolved
@@ -58,11 +58,6 @@
 
   // Temperature
   if (sys_.config_.use_fake_temperature_fail) {
-<<<<<<< HEAD
-    temperature_ = std::make_unique<FakeTemperature>(true);
-  } else if (sys_.config_.use_fake_temperature) {
-    temperature_ = std::make_unique<FakeTemperature>(false);
-=======
     // temperature_ = std::make_unique<FakeTemperature>(true);
     for (size_t i = 0; i < data::Sensors::kNumAmbientTemp; ++i) {
       ambientTemperature_[i] = std::make_unique<FakeTemperature>(true);
@@ -71,7 +66,6 @@
     for (size_t i = 0; i < data::Sensors::kNumAmbientTemp; ++i) {
       ambientTemperature_[i] = std::make_unique<FakeTemperature>(false);
     }
->>>>>>> 54dc8ea1
   } else {
     auto ambient_temperature_pins
       = ambientTemperaturePinsFromFile(log_, sys_.config_.temperature_config_path);
@@ -80,13 +74,16 @@
       sys_.stop();
       return;
     }
-<<<<<<< HEAD
-    temperature_ = std::make_unique<Temperature>(*temperature_pin);
-=======
+    if (ambient_temperature_pins->size() != data::Sensors::kNumAmbientTemp) {
+      log_.error("found %u temperature pins but %u were expected",
+                 static_cast<uint32_t>(ambient_temperature_pins->size()),
+                 static_cast<uint32_t>(data::Sensors::kNumAmbientTemp));
+      sys_.stop();
+      return;
+    }
     for (size_t i = 0; i < data::Sensors::kNumAmbientTemp; ++i) {
       ambientTemperature_[i] = std::make_unique<Temperature>(ambient_temperature_pins->at(i));
     }
->>>>>>> 54dc8ea1
   }
 
   // kReady for state machine transition
@@ -134,19 +131,9 @@
 {
   pressure_->run();  // not a thread
 
-<<<<<<< HEAD
   const uint16_t converted_pressure = pressure_->getData();
   if (converted_pressure > 1200 && !log_error_) {
     log_.info("PCB pressure is above what can be sensed");
-=======
-  uint8_t converted_pressure = pressure_->getData();
-  if (converted_pressure > 880 && !log_error_) {  // upper threshold is 900 is 880 as a safety
-    log_.info("PCB pressure is too high!");
-    log_error_ = true;
-  }
-  if (converted_pressure < 560 && !log_error_) {
-    log_.info("PCB pressure has dropped too low!");  // lower threshold is 540 so 560 as a safety
->>>>>>> 54dc8ea1
     log_error_ = true;
   }
 }
@@ -184,8 +171,8 @@
   return imu_pins;
 }
 
-std::optional<Main::AmbientTemperaturePins> Main::ambientTemperaturePinsFromFile(
-  utils::Logger &log, const std::string &path)
+std::optional<std::vector<uint8_t>> Main::ambientTemperaturePinsFromFile(utils::Logger &log,
+                                                                         const std::string &path)
 {
   std::ifstream input_stream(path);
   if (!input_stream.is_open()) {
@@ -209,22 +196,25 @@
               path.c_str());
     return std::nullopt;
   }
-  auto ambient_temperature_pin_array = config_object["temperature_pins"].GetArray();
+  const auto ambient_temperature_pin_array = config_object["temperature_pins"].GetArray();
   if (ambient_temperature_pin_array.Size() != data::Sensors::kNumAmbientTemp) {
     log.error("Found %d ambient temperature pins but %d were expected in configuration file at %s",
               ambient_temperature_pin_array.Size(), data::Sensors::kNumAmbientTemp, path.c_str());
   }
-  AmbientTemperaturePins ambient_temperature_pins;
-  std::size_t i = 0;
-  for (auto &ambient_temperature_pin : ambient_temperature_pin_array) {
-    ambient_temperature_pins.at(i) = static_cast<uint32_t>(ambient_temperature_pin.GetUint());
-    ++i;
+  std::vector<uint8_t> ambient_temperature_pins;
+  for (const auto &ambient_temperature_pin : ambient_temperature_pin_array) {
+    const auto pin = ambient_temperature_pin.GetUint();
+    if (pin > UINT8_MAX) {
+      log.error("ambient temperature pin value %u is too large", pin);
+      return std::nullopt;
+    }
+    ambient_temperature_pins.push_back(static_cast<uint8_t>(ambient_temperature_pin.GetUint()));
   }
   return ambient_temperature_pins;
 }
 
-std::optional<Main::BrakeTemperaturePins> Main::brakeTemperaturePinsFromFile(
-  utils::Logger &log, const std::string &path)
+std::optional<std::vector<uint8_t>> Main::brakeTemperaturePinsFromFile(utils::Logger &log,
+                                                                       const std::string &path)
 {
   std::ifstream input_stream(path);
   if (!input_stream.is_open()) {
@@ -248,16 +238,19 @@
               path.c_str());
     return std::nullopt;
   }
-  auto brake_temperature_pin_array = config_object["temperature_pins"].GetArray();
+  const auto brake_temperature_pin_array = config_object["temperature_pins"].GetArray();
   if (brake_temperature_pin_array.Size() != data::Sensors::kNumAmbientTemp) {
     log.error("Found %d brake temperature pins but %d were expected in configuration file at %s",
               brake_temperature_pin_array.Size(), data::Sensors::kNumBrakeTemp, path.c_str());
   }
-  BrakeTemperaturePins brake_temperature_pins;
-  std::size_t i = 0;
-  for (auto &brake_temperature_pin : brake_temperature_pin_array) {
-    brake_temperature_pins.at(i) = static_cast<uint32_t>(brake_temperature_pin.GetUint());
-    ++i;
+  std::vector<uint8_t> brake_temperature_pins;
+  for (const auto &brake_temperature_pin : brake_temperature_pin_array) {
+    const auto pin = brake_temperature_pin.GetUint();
+    if (pin > UINT8_MAX) {
+      log.error("brake temperature pin value %u is too large", pin);
+      return std::nullopt;
+    }
+    brake_temperature_pins.push_back(static_cast<uint8_t>(pin));
   }
   return brake_temperature_pins;
 }
@@ -272,34 +265,9 @@
   pressure_data_           = data_.getSensorsData().pressure;
 
   while (sys_.isRunning()) {
-<<<<<<< HEAD
-    checkTemperature();
+    checkAmbientTemperature();
     checkPressure();
     Thread::sleep(200);
-=======
-    bool keyence_updated = false;
-    for (size_t i = 0; i < current_keyence.size(); ++i) {
-      if (current_keyence.at(i).timestamp > previous_keyence.at(i).timestamp) {
-        keyence_updated = true;
-        break;
-      }
-    }
-    if (keyence_updated) {
-      data_.setSensorsKeyenceData(current_keyence);
-      previous_keyence = current_keyence;
-    }
-    for (size_t i = 0; i < data::Sensors::kNumKeyence; ++i) {
-      current_keyence.at(i) = keyences_[i]->getData();
-    }
-    Thread::sleep(10);  // Sleep for 10ms
-    ++iteration_count;
-    if (iteration_count % 20 == 0) {  // check every 20 cycles of main
-      checkAmbientTemperature();
-      checkPressure();
-      // So that temp_count does not get huge
-      iteration_count = 0;
-    }
->>>>>>> 54dc8ea1
   }
   imu_manager_->join();
   battery_manager_->join();
