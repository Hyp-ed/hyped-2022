
# define VERBOSE to see executed commands
# default build configuration
TARGET=hyped
MAIN=run/main.cpp
CROSS=0
NOLINT=0

SRCS_DIR:=src
LIBS_DIR:=lib
OBJS_DIR:=bin
OBJS_RELEASE_DIR:=${OBJS_DIR}/release


include utils/config.mk

# libaries for generating TARGET
EIGEN=$(LIBS_DIR)/Eigen
RAPIDJSON=$(LIBS_DIR)/rapidjson
GITHOOKS=.git/hooks
DEPENDENCIES=$(EIGEN) $(RAPIDJSON) $(GITHOOKS)

ifeq ($(CROSS), 0)
	ifneq ($(UNAME),Linux)
		# assume Windows
		UNAME='Windows'
		CFLAGS:=$(CFLAGS) -DWIN -std=gnu++11
	else
		CFLAGS:=$(CFLAGS) -std=c++11
	endif
	ARCH=$(shell uname -m)
	ifneq (,$(findstring 64,$(ARCH)))
		CFLAGS:=$(CFLAGS) -DARCH_64
	endif
else
	CC:=hyped-cross-g++
	CFLAGS:=$(CFLAGS) -DARCH_32
	LFLAGS:= $(LFLAGS) -static
$(info cross-compiling)
endif

# test if compiler is installed
ifeq ($(shell which $(CC)), )
$(error compiler $(CC) is not installed)
endif
LL:=$(CC)

# auto-discover all sources
SRCS := $(shell find $(SRCS_DIR) -name '*.cpp')
OBJS := $(patsubst $(SRCS_DIR)%.cpp,$(OBJS_RELEASE_DIR)%.o,$(SRCS))
TEST_OBJS :=  $(patsubst $(SRCS_DIR)%.cpp,$(OBJS_DEBUG_DIR)%.o,$(SRCS))
MAIN_OBJ := $(patsubst run/%.cpp, $(OBJS_RELEASE_DIR)/%.o, $(MAIN))

DEP_DIR_RELEASE := $(OBJS_RELEASE_DIR)
DEPFLAGS_RELEASE = -MT $@ -MMD -MP -MF $(DEP_DIR_RELEASE)/$*.d

DEP_DIR_DEBUG := $(OBJS_DEBUG_DIR)
DEPFLAGS_DEBUG = -MT $@ -MMD -MP -MF $(DEP_DIR_DEBUG)/$*.d

INC_DIR := -I$(SRCS_DIR) -I$(LIBS_DIR)

# run "make VERBOSE=1" to see all commands
ifndef VERBOSE
	Verb := @
endif
Echo := $(Verb)echo

default: lint $(TARGET)

$(TARGET): $(OBJS) $(MAIN_OBJ)
	$(Echo) "Linking executable $(MAIN) into $@"
	$(Verb) $(LL)  -o $@ $(OBJS) $(MAIN_OBJ) $(LFLAGS)

$(MAIN_OBJ): $(OBJS_RELEASE_DIR)/%.o: $(MAIN)
ifeq (,$(wildcard $(MAIN)))
$(error file $(MAIN) does not exist)
else
	$(Echo) "Compiling $<"
	$(Verb) mkdir -p $(dir $@)
	$(Verb) $(CC) $(DEPFLAGS_RELEASE) $(CFLAGS) -o $@ -c $(INC_DIR) $<
endif

<<<<<<< HEAD
all-objects: $(EIGEN) | $(RAPIDJSON) | $(OBJS)

$(OBJS): $(OBJS_RELEASE_DIR)/%.o: $(SRCS_DIR)/%.cpp
=======
$(OBJS): $(OBJS_DIR)/%.o: $(SRCS_DIR)/%.cpp $(DEPENDENCIES)
>>>>>>> e80fd82d
	$(Echo) "Compiling $<"
	$(Verb) mkdir -p $(dir $@)
	$(Verb) $(CC) $(DEPFLAGS_RELEASE) $(CFLAGS) -o $@ -c $(INC_DIR) $< 


$(TEST_OBJS): $(OBJS_DEBUG_DIR)/%.o: $(SRCS_DIR)/%.cpp
		$(Echo) "Compiling $<"
		$(Verb) mkdir -p $(dir $@)
		$(Verb) $(CC) $(DEPFLAGS_DEBUG) $(CFLAGS) -o $@ -c $(INC_DIR) $< ${COVERAGE_FLAGS}
lint:
ifeq ($(NOLINT), 0)
	$(Verb) python2.7 utils/Lint/presubmit.py --workspace=src
endif

lintall:
	$(Echo) "\nLinting src/"
	$(Verb) -python2.7 utils/Lint/presubmit.py --workspace=src
	$(Echo) "\nLinting run/"
	$(Verb) -python2.7 utils/Lint/presubmit.py --workspace=run
	$(Echo) "\nLinting test/"
	$(Verb) $(MAKE) -C test lint --no-print-directory

testrunner: test/lib/libtest.a
	$(VERB) $(MAKE) -C test runner

coverage: testrunner
	$(Verb) ./test/utils/get_code_cov.sh

test/lib/libtest.a:  $(EIGEN) $(RAPIDJSON) $(TEST_OBJS)
	$(Echo) "Making library"
	$(Verb) ar -cvq $@ $(TEST_OBJS) > /dev/null

clean-all: cleanlint cleantest clean

clean:
	$(Verb) rm -rf $(OBJS_DIR)/
	$(Verb) rm -f $(TARGET)

cleanlint:
	$(Verb) rm -f .cpplint-cache
	$(Verb) $(MAKE) -C test cleanlint --no-print-directory

define echo_var
	@echo $(1) = $($1)
endef

cleantest:
	cd test && $(MAKE) clean
	$(Verb) rm -f testrunner

.PHONY: doc
doc:
	$(Verb) doxygen Doxyfile

# Re-install eigen library if the tar file changes
$(EIGEN): $(EIGEN).tar.gz
	$(Echo) Unpacking Eigen library $@
	$(Verb) tar -zxvf $@.tar.gz -C lib > /dev/null
	$(Verb) touch $@

# Re-install rapidjson library if the tar file changes
$(RAPIDJSON): $(RAPIDJSON).tar.gz
	$(Echo) Unpacking RapidJSON library $@
	$(Verb) tar -zxvf $@.tar.gz -C lib > /dev/null
	$(Verb) touch $@

$(GITHOOKS): utils/githooks/*
	$(Echo) New githooks, installing
	$(Verb) ./setup.sh

info:
	$(call echo_var,CC)
	$(call echo_var,TOP)
#	$(call echo_var,SRCS)
	$(call echo_var,OBJS)
	$(call echo_var,TEST_OBJS)
#	$(call echo_var,MAINS)
	$(call echo_var,UNAME)
	$(call echo_var,CFLAGS)

-include $(OBJS:.o=.d)<|MERGE_RESOLUTION|>--- conflicted
+++ resolved
@@ -80,13 +80,7 @@
 	$(Verb) $(CC) $(DEPFLAGS_RELEASE) $(CFLAGS) -o $@ -c $(INC_DIR) $<
 endif
 
-<<<<<<< HEAD
-all-objects: $(EIGEN) | $(RAPIDJSON) | $(OBJS)
-
-$(OBJS): $(OBJS_RELEASE_DIR)/%.o: $(SRCS_DIR)/%.cpp
-=======
 $(OBJS): $(OBJS_DIR)/%.o: $(SRCS_DIR)/%.cpp $(DEPENDENCIES)
->>>>>>> e80fd82d
 	$(Echo) "Compiling $<"
 	$(Verb) mkdir -p $(dir $@)
 	$(Verb) $(CC) $(DEPFLAGS_RELEASE) $(CFLAGS) -o $@ -c $(INC_DIR) $< 
