#pragma once

#include <string>

#include <rapidjson/writer.h>

#include <data/data.hpp>

namespace hyped::telemetry {

/*
  Guide on how to use this class: https://github.com/Hyp-ed/hyped-2020/wiki/Adding-new-data-points
  RapidJSON's Writer documentation: https://rapidjson.org/md_doc_sax.html#Writer

  RapidJSON works by basically going step by step and writing JSON string. The main functions are:
  * StartObject() and EndObject() start and end JSON object (basically writes curly brackets)
  * StartArray() and EndArray() start and end JSON array (basically writes square brackets)
  * Key(name) writes the key name for the value (or other object or array) that will be added in the
  next step
  * Int(value), Double(value), String(value) and other similar functions write the value for the key
  that was written one step earlier
  * GetString() returns JSON as a string

  This Writer class "extends" RapidJSON's Writer, so it's easier to use it, it takes significantly
  fewer lines of code to include all the required information about the each data point and
  everything is formatted correctly, so that GUI could parse it.
*/
class Writer {
 public:
  explicit Writer();

  // functions to pack timestamp and number of packages
  void packTime();
<<<<<<< HEAD
  void packId(const uint16_t id);

  // specific functions that allow packing of structs in central data structure
  void packTelemetryData();
  void packSensorsData();
  void packMotorData();
  void packStateMachineData();
  void packNavigationData();
=======
  void packId(int id);
  void packCrucialData();
  void packStatusData();
  void packAdditionalData();
>>>>>>> 5536e3a4

  // before starting adding data points, this function must be called to start the main JSON object
  void start() { json_writer_.StartObject(); }

  // before calling getString(), this function must be called to close the main JSON object
  // after calling this function, no additional data points can be added
  void end() { json_writer_.EndObject(); }

  // checks whether json is complete. json is complete if it has complete root object or array.
  bool isValidJson() { return json_writer_.IsComplete(); }

  // returns the main JSON object as a string, that is ready to be sent to GUI
  std::string getString() { return string_buffer_.GetString(); }

  // converts Enum to String values with required formatting for GUI
  static const std::string convertStateMachineState(data::State state);
  static const std::string convertModuleStatus(data::ModuleStatus module_status);

 private:
  // functions to pack internal CDS structs/types
  void packBattery(const data::BatteryData &battery);

  rapidjson::StringBuffer string_buffer_;
  rapidjson::Writer<rapidjson::StringBuffer> json_writer_;
  data::Data &data_;
};

}  // namespace hyped::telemetry<|MERGE_RESOLUTION|>--- conflicted
+++ resolved
@@ -31,21 +31,15 @@
 
   // functions to pack timestamp and number of packages
   void packTime();
-<<<<<<< HEAD
   void packId(const uint16_t id);
 
   // specific functions that allow packing of structs in central data structure
+  void packId(int id);
   void packTelemetryData();
   void packSensorsData();
   void packMotorData();
   void packStateMachineData();
   void packNavigationData();
-=======
-  void packId(int id);
-  void packCrucialData();
-  void packStatusData();
-  void packAdditionalData();
->>>>>>> 5536e3a4
 
   // before starting adding data points, this function must be called to start the main JSON object
   void start() { json_writer_.StartObject(); }
