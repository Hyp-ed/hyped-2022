#include "main_log.hpp"

#include <iostream>

namespace hyped {

typedef std::array<ImuData, data::Sensors::kNumImus> ImuDataArray;

namespace navigation {

MainLog::MainLog(const uint8_t id, Logger &log)
    : Thread(id, log),
      log_(log),
      sys_(System::getSystem()),
      data_(data::Data::getInstance())
{
  log_.INFO("NAV", "Logging initialising");
  calibrateGravity();

  for (std::size_t i = 0; i < data::Sensors::kNumImus; i++) {
<<<<<<< HEAD
    imu_loggers_[i] = ImuDataLogger();
=======
>>>>>>> 14967ed7
    imu_loggers_[i].setup(i, sys_.run_id);
  }
  data::Navigation nav_data = data_.getNavigationData();
  nav_data.module_status    = data::ModuleStatus::kReady;
  data_.setNavigationData(nav_data);
}

void MainLog::calibrateGravity()
{
  log_.INFO("NAV", "Calibrating gravity");
  std::array<OnlineStatistics<NavigationVector>, data::Sensors::kNumImus> online_array;
  // Average each sensor over specified number of readings
  for (std::size_t i = 0; i < kNumCalibrationQueries; ++i) {
<<<<<<< HEAD
    DataPoint<ImuDataArray> sensor_readings = data_.getSensorsImuData();
=======
    data::DataPoint<ImuDataArray> sensor_readings = data_.getSensorsImuData();
>>>>>>> 14967ed7
    for (std::size_t j = 0; j < data::Sensors::kNumImus; ++j) {
      online_array[j].update(sensor_readings.value[j].acc);
    }
    Thread::sleep(1);
  }
  for (std::size_t j = 0; j < data::Sensors::kNumImus; ++j) {
    gravity_calibration_[j] = online_array[j].getMean();
    log_.INFO("NAV",
              "Update: g=(%.5f, %.5f, %.5f)",  // NOLINT
              gravity_calibration_[j][0], gravity_calibration_[j][1], gravity_calibration_[j][2]);
  }
}

void MainLog::run()
{
  log_.INFO("NAV", "Logging starting");

  while (sys_.running_) {
<<<<<<< HEAD
    DataPoint<ImuDataArray> sensor_readings = data_.getSensorsImuData();
=======
    data::DataPoint<ImuDataArray> sensor_readings = data_.getSensorsImuData();
>>>>>>> 14967ed7
    for (std::size_t i = 0; i < data::Sensors::kNumImus; ++i) {
      // Apply calibrated correction
      NavigationVector acceleration
        = sensor_readings.value[i].acc;  // TODO: .acc should be renamed to acceleration, but must
                                         // be changed in data.hpp and other areas as
      NavigationVector calibrated_acceleration = acceleration - gravity_calibration_[i];
      log_.DBG("NAV", "%.3f %.3f %.3f / %.3f %.3f %.3f", acceleration[0], acceleration[1],
               acceleration[2], calibrated_acceleration[0], calibrated_acceleration[1],
               calibrated_acceleration[2]);
      imu_loggers_[i].dataToFile(calibrated_acceleration, acceleration, sensor_readings.timestamp);
    }
  }
}

}  // namespace navigation
}  // namespace hyped<|MERGE_RESOLUTION|>--- conflicted
+++ resolved
@@ -18,10 +18,6 @@
   calibrateGravity();
 
   for (std::size_t i = 0; i < data::Sensors::kNumImus; i++) {
-<<<<<<< HEAD
-    imu_loggers_[i] = ImuDataLogger();
-=======
->>>>>>> 14967ed7
     imu_loggers_[i].setup(i, sys_.run_id);
   }
   data::Navigation nav_data = data_.getNavigationData();
@@ -35,11 +31,7 @@
   std::array<OnlineStatistics<NavigationVector>, data::Sensors::kNumImus> online_array;
   // Average each sensor over specified number of readings
   for (std::size_t i = 0; i < kNumCalibrationQueries; ++i) {
-<<<<<<< HEAD
-    DataPoint<ImuDataArray> sensor_readings = data_.getSensorsImuData();
-=======
     data::DataPoint<ImuDataArray> sensor_readings = data_.getSensorsImuData();
->>>>>>> 14967ed7
     for (std::size_t j = 0; j < data::Sensors::kNumImus; ++j) {
       online_array[j].update(sensor_readings.value[j].acc);
     }
@@ -58,11 +50,8 @@
   log_.INFO("NAV", "Logging starting");
 
   while (sys_.running_) {
-<<<<<<< HEAD
     DataPoint<ImuDataArray> sensor_readings = data_.getSensorsImuData();
-=======
     data::DataPoint<ImuDataArray> sensor_readings = data_.getSensorsImuData();
->>>>>>> 14967ed7
     for (std::size_t i = 0; i < data::Sensors::kNumImus; ++i) {
       // Apply calibrated correction
       NavigationVector acceleration
