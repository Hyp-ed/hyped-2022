--- conflicted
+++ resolved
@@ -9,11 +9,8 @@
 #include <sensors/ambient_pressure.hpp>
 #include <sensors/brake_pressure.hpp>
 #include <sensors/fake_ambient_pressure.hpp>
-<<<<<<< HEAD
 #include <sensors/fake_brake_pressure.hpp>
 #include <sensors/fake_keyence.hpp>
-=======
->>>>>>> 00753d11
 #include <sensors/fake_temperature.hpp>
 #include <sensors/temperature.hpp>
 
@@ -182,7 +179,6 @@
   }
 }
 
-<<<<<<< HEAD
 void Main::checkBrakePressure()
 {
   for (size_t i = 0; i < brake_pressures_.size(); ++i) {
@@ -202,12 +198,8 @@
   }
 }
 
-std::optional<Main::KeyencePins> Main::keyencePinsFromFile(utils::Logger &log,
-                                                           const std::string &path)
-=======
 std::optional<std::vector<uint8_t>> Main::imuPinsFromFile(utils::Logger &log,
                                                           const std::string &path)
->>>>>>> 00753d11
 {
   std::ifstream input_stream(path);
   if (!input_stream.is_open()) {
@@ -413,47 +405,13 @@
   battery_manager_->start();
   imu_manager_->start();
 
-<<<<<<< HEAD
-  auto current_keyence  = data_.getSensorsKeyenceData();
-  auto previous_keyence = current_keyence;
-
-  // Intialise temperature and pressure
-  temperature_data_    = data_.getSensorsData().temperature;
-  pressure_data_       = data_.getSensorsData().ambient_pressure;
-  brake_pressure_data_ = data_.getSensorsData().brake_pressures;
-
-  std::size_t iteration_count = 0;
-  while (sys_.isRunning()) {
-    bool keyence_updated = false;
-    for (size_t i = 0; i < current_keyence.size(); ++i) {
-      if (current_keyence.at(i).timestamp > previous_keyence.at(i).timestamp) {
-        keyence_updated = true;
-        break;
-      }
-    }
-    if (keyence_updated) {
-      data_.setSensorsKeyenceData(current_keyence);
-      previous_keyence = current_keyence;
-    }
-    for (size_t i = 0; i < data::Sensors::kNumKeyence; ++i) {
-      current_keyence.at(i) = keyences_[i]->getData();
-    }
-    Thread::sleep(10);  // Sleep for 10ms
-    ++iteration_count;
-    if (iteration_count % 20 == 0) {  // check every 20 cycles of main
-      checkTemperature();
-      checkAmbientPressure();
-      checkBrakePressure();
-      // So that temp_count does not get huge
-      iteration_count = 0;
-    }
-=======
   while (sys_.isRunning()) {
     checkAmbientTemperature();
     checkAmbientPressure();
+    checkBrakePressure();
     Thread::sleep(200);
->>>>>>> 00753d11
-  }
+  }
+
   imu_manager_->join();
   battery_manager_->join();
 }
