--- conflicted
+++ resolved
@@ -82,19 +82,11 @@
 };
 
 struct BatteryData {
-<<<<<<< HEAD
   static constexpr size_t kNumCells = 36;
   uint16_t voltage;            // dV
   int16_t current;             // dA
   uint8_t charge;              // %
   int8_t average_temperature;  // C
-=======
-  static constexpr int kNumCells = 36;
-  uint16_t voltage;             // dV
-  int16_t current;              // dA
-  uint8_t charge;               // %
-  uint8_t average_temperature;  // C
->>>>>>> b1149dd5
 
   // below only for HighPowerBms! Value for BMSLP = 0
   uint16_t cell_voltage[kNumCells];  // mV
@@ -248,12 +240,12 @@
   /**
    * @brief      Retrieves data from the emergency brakes.
    */
-  Brakes getEmergencyBrakesData();
+  Brakes getBrakesData();
 
   /**
    * @brief      Should be called to update emergency brakes data
    */
-  void setEmergencyBrakesData(const Brakes &emergency_brakes_data);
+  void setBrakesData(const Brakes &brakes_data);
 
   /**
    * @brief      Retrieves data produced by each of the four motors.
@@ -282,12 +274,7 @@
   Motors motors_;
   FullBatteryData batteries_;
   Telemetry telemetry_;
-<<<<<<< HEAD
-  Brakes emergency_brakes_;
-  int temperature_;  // In degrees C
-=======
-  EmergencyBrakes emergency_brakes_;
->>>>>>> b1149dd5
+  Brakes brakes_;
 
   // locks for data substructures
   utils::concurrent::Lock lock_state_machine_;
@@ -297,7 +284,7 @@
 
   utils::concurrent::Lock lock_telemetry_;
   utils::concurrent::Lock lock_batteries_;
-  utils::concurrent::Lock lock_emergency_brakes_;
+  utils::concurrent::Lock lock_brakes_;
 
   Data() {}
 
