/*
 * Author:Kornelija Sukyte
 * Organisation: HYPED
 * Date:
 * Description:
 *
 *    Copyright 2020 HYPED
 *    Licensed under the Apache License, Version 2.0 (the "License");
 *    you may not use this file except in compliance with the License.
 *    You may obtain a copy of the License at
 *
 *    http://www.apache.org/licenses/LICENSE-2.0
 *
 *    Unless required by applicable law or agreed to in writing, software
 *    distributed under the License is distributed on an "AS IS" BASIS,
 *    WITHOUT WARRANTIES OR CONDITIONS OF ANY KIND, either express or implied.
 *    See the License for the specific language governing permissions and
 *    limitations under the License.
 */
#include "state_machine/main.hpp"

#include <cstdint>

namespace hyped {
namespace state_machine {

Main::Main(uint8_t id, Logger &log) : Thread(id, log)
{
  // constructing state objects
  idling_          = new Idling(log_, this);
  calibrating_     = new Calibrating(log_, this);
  ready_           = new Ready(log_, this);
  accelerating_    = new Accelerating(log_, this);
  nominal_braking_ = new NominalBraking(log_, this);
  finished_        = new Finished(log_, this);
  failure_braking_ = new FailureBraking(log_, this);
<<<<<<< HEAD
   failure_stopped_ = new FailureStopped(log_, this);
=======
>>>>>>> 10824dbf

  current_state_ = idling_;  // set current state to point to Idle
}

/**
 *  @brief  Runs state machine thread.
 */
void Main::run()
{
  utils::System &sys = utils::System::getSystem();
  data::Data &data   = data::Data::getInstance();

  data::StateMachine sm_data = data.getStateMachineData();
  sm_data.current_state      = data::State::kReady;  // set current state in data structure
  data.setStateMachineData(sm_data);

  while (sys.running_) {
    current_state_->checkEmergencyStop();
    current_state_->transitionCheck();
  }

  sm_data = data.getStateMachineData();
  log_.INFO("STM", "Exiting. Current state: %s", data::states[sm_data.current_state]);
}

}  // namespace state_machine
}  // namespace hyped<|MERGE_RESOLUTION|>--- conflicted
+++ resolved
@@ -34,10 +34,8 @@
   nominal_braking_ = new NominalBraking(log_, this);
   finished_        = new Finished(log_, this);
   failure_braking_ = new FailureBraking(log_, this);
-<<<<<<< HEAD
-   failure_stopped_ = new FailureStopped(log_, this);
-=======
->>>>>>> 10824dbf
+  failure_stopped_ = new FailureStopped(log_, this);
+
 
   current_state_ = idling_;  // set current state to point to Idle
 }
