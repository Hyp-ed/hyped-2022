#include "temperature.hpp"

#include <stdio.h>

#include <utils/io/adc.hpp>
#include <utils/system.hpp>

namespace hyped::sensors {

<<<<<<< HEAD
Temperature::Temperature(const uint8_t pin)
    : log_("TEMPERATURE", utils::System::getSystem().config_.log_level_sensors),
      pin_(pin)
{
  log_.info("started temperature for pin %u", pin);
}

Temperature::~Temperature()
=======
Temperature::Temperature(const uint8_t pin) : pin_(pin)
>>>>>>> 54dc8ea1
{
  log_.info("stopped temperature for pin");
}

void Temperature::run()
{
<<<<<<< HEAD
  temp_.temp         = 0;
  uint16_t raw_value = pin_.read();
  log_.debug("Raw Data: %d", raw_value);
=======
  utils::io::ADC thepin(pin_);
  utils::Logger log("TEMPERATURE", utils::System::getSystem().config_.log_level_sensors);
  temp_.temp        = 0;
  uint8_t raw_value = thepin.read();
  log.debug("Raw Data: %d", raw_value);
>>>>>>> 54dc8ea1
  temp_.temp = scaleData(raw_value);
  log.debug("Scaled Data: %d", temp_.temp);
  temp_.operational = true;
}

uint8_t Temperature::scaleData(uint8_t raw_value)
{
  // calulation is linked by
  // https://protosupplies.com/product/lm35-analog-temp-sensor/#:~:text=The%20program%20uses%20the%20line%20float%20voltage%20%3D,10-bit%20ADC%20which%20gives%201024%20steps%20of%20resolution.
  // multiples by 5 bc the ADC reference is 5V, then divides by 1024 as the Ardunio has a 12-bit ADC
  // multiply this by 100 to get from voltage to celcius

  static constexpr int kValues[3] = {5, 4096, 100};

  // calculate the temp in C based off of raw readings
  //(raw_value * 5/4096) * 100 - issue right now is this 5!
  uint8_t temp = static_cast<int>((raw_value * kValues[0] / kValues[1]) * kValues[2]);

  return temp;
}

uint8_t Temperature::getData()
{
  return temp_.temp;
}
}  // namespace hyped::sensors<|MERGE_RESOLUTION|>--- conflicted
+++ resolved
@@ -7,7 +7,6 @@
 
 namespace hyped::sensors {
 
-<<<<<<< HEAD
 Temperature::Temperature(const uint8_t pin)
     : log_("TEMPERATURE", utils::System::getSystem().config_.log_level_sensors),
       pin_(pin)
@@ -16,28 +15,17 @@
 }
 
 Temperature::~Temperature()
-=======
-Temperature::Temperature(const uint8_t pin) : pin_(pin)
->>>>>>> 54dc8ea1
 {
   log_.info("stopped temperature for pin");
 }
 
 void Temperature::run()
 {
-<<<<<<< HEAD
   temp_.temp         = 0;
   uint16_t raw_value = pin_.read();
   log_.debug("Raw Data: %d", raw_value);
-=======
-  utils::io::ADC thepin(pin_);
-  utils::Logger log("TEMPERATURE", utils::System::getSystem().config_.log_level_sensors);
-  temp_.temp        = 0;
-  uint8_t raw_value = thepin.read();
-  log.debug("Raw Data: %d", raw_value);
->>>>>>> 54dc8ea1
   temp_.temp = scaleData(raw_value);
-  log.debug("Scaled Data: %d", temp_.temp);
+  log_.debug("Scaled Data: %d", temp_.temp);
   temp_.operational = true;
 }
 
