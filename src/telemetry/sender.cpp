#include "sender.hpp"
#include "writer.hpp"

#include <string>

#include <data/data.hpp>
#include <utils/system.hpp>

namespace hyped::telemetry {

Sender::Sender(data::Data &data, Client &client)
    : utils::concurrent::Thread(
      utils::Logger("SENDER", utils::System::getSystem().config_.log_level_telemetry)),
      data_(data),
      client_(client)
{
  log_.debug("Telemetry Sender thread object created");
}

void Sender::run()
{
  log_.debug("Telemetry Sender thread started");

  uint32_t num_packages_sent = 0;

  while (true) {
    Writer writer;

    writer.start();
    writer.packTime();
    writer.packId(num_packages_sent);
    writer.packTelemetryData();
    writer.packSensorsData();
    writer.packMotorData();
    writer.packStateMachineData();
    writer.packNavigationData();
    writer.end();

    if (!client_.sendData(writer.getString())) {
<<<<<<< HEAD
      data::Telemetry telemetry_data = data_.getTelemetryData();
      log_.ERR("Telemetry", "Error sending message");
=======
>>>>>>> f79991e1
      telemetry_data.module_status = data::ModuleStatus::kCriticalFailure;
      data_.setTelemetryData(telemetry_data);
      break;
    }
    ++num_packages_sent;
    utils::concurrent::Thread::sleep(100);
  }

  log_.debug("Exiting Telemetry Sender thread");
}

}  // namespace hyped::telemetry<|MERGE_RESOLUTION|>--- conflicted
+++ resolved
@@ -37,11 +37,6 @@
     writer.end();
 
     if (!client_.sendData(writer.getString())) {
-<<<<<<< HEAD
-      data::Telemetry telemetry_data = data_.getTelemetryData();
-      log_.ERR("Telemetry", "Error sending message");
-=======
->>>>>>> f79991e1
       telemetry_data.module_status = data::ModuleStatus::kCriticalFailure;
       data_.setTelemetryData(telemetry_data);
       break;
