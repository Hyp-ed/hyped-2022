#pragma once

#include <data/data.hpp>

<<<<<<< HEAD
namespace hyped {
using data::BatteryData;
using data::ImuData;
using data::NavigationVector;
using data::PressureData;
using data::StripeCounter;
using data::TemperatureData;
=======
namespace hyped::sensors {
>>>>>>> 61258844

class ISensor {
 public:
  /**
   * @brief Check if sensor is responding, i.e. connected to the system
   * @return true - if sensor is online
   */
  virtual bool isOnline() = 0;
};

class IImu : public ISensor {
 public:
  /**
   * @brief empty virtual deconstructor for proper deletion of derived classes
   */
  virtual ~IImu() {}

  /**
   * @brief Get IMU data
   * @param imu - output pointer to be filled by this sensor
   */
  virtual data::ImuData getData() = 0;
};

class ICounter : public ISensor {
 public:
  /**
   * @brief empty virtual deconstructor for proper deletion of derived classes
   */
  virtual ~ICounter() {}

  /**
   * @brief Get GPIO data
   * @param stripe_counter - output pointer
   */
  virtual data::CounterData getData() = 0;
};

class IBms : public ISensor {
 public:
  /**
   * @brief empty virtual deconstructor for proper deletion of derived classes
   */
  virtual ~IBms() {}

  /**
   * @brief Get Battery data
   * @param battery - output pointer to be filled by this sensor
   */
  virtual data::BatteryData getData() = 0;
};

class ITemperature {
 public:
  /**
   * @brief empty virtual deconstructor for proper deletion of derived classes
   */
  virtual ~ITemperature() {}

  /**
   * @brief not a thread, checks temperature
   */
  virtual void run() = 0;

  /**
   * @brief returns int representation of temperature
   * @return int temperature degrees C
   */
  virtual uint8_t getData() = 0;
};

class PressureInterface {
 public:
  /**
   * @brief checks pressure
   * @return int pressure bars
   */
  virtual void run() = 0;

  /**
   * @brief returns int representation of pressure
   * @return int pressure bars
   */
  virtual uint16_t getData() = 0;
};
}  // namespace hyped::sensors<|MERGE_RESOLUTION|>--- conflicted
+++ resolved
@@ -2,17 +2,7 @@
 
 #include <data/data.hpp>
 
-<<<<<<< HEAD
-namespace hyped {
-using data::BatteryData;
-using data::ImuData;
-using data::NavigationVector;
-using data::PressureData;
-using data::StripeCounter;
-using data::TemperatureData;
-=======
 namespace hyped::sensors {
->>>>>>> 61258844
 
 class ISensor {
  public:
@@ -84,7 +74,7 @@
   virtual uint8_t getData() = 0;
 };
 
-class PressureInterface {
+class IPressure {
  public:
   /**
    * @brief checks pressure
