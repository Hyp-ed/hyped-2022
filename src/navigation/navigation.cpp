#include "navigation.hpp"

#include <algorithm>

#include <utils/concurrent/thread.hpp>
#include <utils/timer.hpp>

namespace hyped {

namespace navigation {

Navigation::Navigation(Logger &log, uint32_t axis /*=0*/)
    : log_(log),
      data_(Data::getInstance()),
      status_(ModuleStatus::kStart),
      log_counter_(0),
      movement_axis_(axis),
      calibration_limits_{{0.05, 0.05, 0.05}},
      current_measurements_(0),
      is_imu_reliable_{{true, true, true, true}},
      num_outlier_imus_(0),
      acceleration_(0, 0.),
      velocity_(0, 0.),
      displacement_(0, 0.),
      displacement_uncertainty_(0.),
      velocity_uncertainty_(0.),
      has_initial_time_(false),
      stripe_counter_(log_, data_, displacement_uncertainty_, velocity_uncertainty_,
                      kStripeDistance),
      is_keyence_used_(true),
      is_keyence_real_(true),
      acceleration_integrator_(&velocity_),
      velocity_integrator_(&displacement_)
{
  log_.INFO("NAV", "Navigation module started");
  for (std::size_t i = 0; i < Sensors::kNumImus; i++) {
    filters_[i] = KalmanFilter(1, 1);
    filters_[i].setup();
  }
  status_ = ModuleStatus::kInit;
  updateData();
  log_.INFO("NAV", "Navigation module initialised");
}

ModuleStatus Navigation::getModuleStatus() const
{
  return status_;
}

data::nav_t Navigation::getAcceleration() const
{
  return acceleration_.value;
}

data::nav_t Navigation::getVelocity() const
{
  return velocity_.value;
}

data::nav_t Navigation::getDisplacement() const
{
  return displacement_.value;
}

data::nav_t Navigation::getEmergencyBrakingDistance() const
{
  // TODO(Anyone): Account for actuation delay and/or communication latency?
  // Also, how realistic is this? (e.g brake force wearing down)
  return getVelocity() * getVelocity() / (2 * kEmergencyDeceleration);
}

data::nav_t Navigation::getBrakingDistance() const
{
  const auto motor_data = data_.getMotorData();

  const uint32_t total_rpm = std::accumulate(motor_data.rpms.begin(), motor_data.rpms.end(), 0);
  const auto avg_rpm
    = static_cast<data::nav_t>(total_rpm) / static_cast<data::nav_t>(data::Motors::kNumMotors);
  const auto rot_velocity = (avg_rpm / 60.0) * (2 * kPi);

  const auto actuation_force = kSpringCompression * kSpringCoefficient;
  const auto braking_force
    = (actuation_force * kFrictionCoefficient) / (std::tan(kEmbrakeAngle) - kFrictionCoefficient);
  const auto deceleration_total = static_cast<data::nav_t>(kNumBrakes) * braking_force / kPodMass;

  const auto velocity           = getVelocity();
  const auto pod_kinetic_energy = 0.5 * kPodMass * velocity * velocity;
  const auto rotational_kinetic_energy
    = data::Motors::kNumMotors * 0.5 * kMomentOfInertiaWheel * rot_velocity * rot_velocity;
  const auto total_kinetic_energy = pod_kinetic_energy + rotational_kinetic_energy;

  const auto braking_distance = (total_kinetic_energy / kPodMass) / deceleration_total;

  return braking_distance;
}

Navigation::NavigationVectorArray Navigation::getGravityCalibration() const
{
  return gravity_calibration_;
}

void Navigation::calibrateGravity()
{
  log_.INFO("NAV", "Calibrating gravity");
  std::array<utils::math::RollingStatistics<data::NavigationVector>, Sensors::kNumImus> online_array
    = {{utils::math::RollingStatistics<data::NavigationVector>(kCalibrationQueries),
        utils::math::RollingStatistics<data::NavigationVector>(kCalibrationQueries),
        utils::math::RollingStatistics<data::NavigationVector>(kCalibrationQueries),
        utils::math::RollingStatistics<data::NavigationVector>(kCalibrationQueries)}};
  bool calibration_successful   = false;
  uint32_t calibration_attempts = 0;

  while (!calibration_successful && calibration_attempts < kMaxCalibrationAttempts) {
    log_.INFO("NAV", "Calibration attempt %d", calibration_attempts + 1);

    // Average each sensor over specified number of readings
    for (std::size_t i = 0; i < kCalibrationQueries; ++i) {
      const auto full_imu_data = data_.getSensorsImuData();
      for (std::size_t j = 0; j < data::Sensors::kNumImus; ++j) {
        const auto single_imu_data = full_imu_data.value.at(j).acc;
        online_array.at(j).update(single_imu_data);
        if (write_to_file_) {
          std::ofstream output_file;
          output_file.open("src/navigation/testing/nav_data.csv", std::ios::app);
          output_file << j << kDelimiter;
          output_file << single_imu_data[0] << kDelimiter;
          output_file << single_imu_data[1] << kDelimiter;
          output_file << single_imu_data[2] << std::endl;
          output_file.close();
        }
      }
      utils::concurrent::Thread::sleep(1);
    }
    // Check if each calibration's variance is acceptable
    calibration_successful = true;
    for (const auto &online : online_array) {
      const auto variance = online.getVariance();
      for (std::size_t i = 0; i < 3; ++i) {
        const bool variance_within_limits = variance[i] < calibration_limits_.at(i);
        calibration_successful            = calibration_successful && variance_within_limits;
      }
    }
    calibration_attempts++;
  }

  // Store calibration and update filters if successful
  if (calibration_successful) {
    log_.INFO("NAV", "Calibration of IMU acceleration succeeded with final readings:");
    for (std::size_t i = 0; i < data::Sensors::kNumImus; ++i) {
      gravity_calibration_[i]    = online_array[i].getMean();
      data::nav_t total_variance = 0.0;
      const auto variance        = online_array.at(i).getVariance();
      for (std::size_t j = 0; j < 3; ++j) {
        total_variance += variance[j];
      }
      filters_.at(i).updateMeasurementCovarianceMatrix(total_variance);

      log_.INFO("NAV", "\tIMU %d: g=(%.5f, %.5f, %.5f), variance=%.5f", i,
                gravity_calibration_.at(i)[0], gravity_calibration_.at(i)[1],
                gravity_calibration_.at(i)[2], total_variance);
    }
    // set calibration uncertainties
    for (std::size_t axis = 0; axis < 3; ++axis) {
      for (std::size_t i = 0; i < data::Sensors::kNumImus; ++i) {
        const auto variance = online_array.at(i).getVariance()[axis];
        calibration_variance_.at(i) += variance * variance;
      }
      // geometric mean for variances of different IMUs
      calibration_variance_.at(axis) = std::sqrt(calibration_variance_.at(axis));
    }
    log_.INFO("NAV", "Calibration Variance: x-axis: %.3f, y-axis: %.3f, z-axis: %.3f",
              calibration_variance_.at(0), calibration_variance_.at(1),
              calibration_variance_.at(2));
    status_ = data::ModuleStatus::kReady;
    updateData();
    log_.INFO("NAV", "Navigation module ready");
  } else {
    log_.INFO("NAV", "Calibration of IMU acceleration failed with final readings:");
    for (std::size_t i = 0; i < Sensors::kNumImus; ++i) {
      const auto acceleration    = online_array.at(i).getMean();
      const auto variance        = online_array.at(i).getVariance();
      data::nav_t total_variance = 0.0;
      for (std::size_t j = 0; j < 3; ++j) {
        total_variance += variance[j];
      }

      log_.INFO("NAV", "\tIMU %d: g=(%.5f, %.5f, %.5f), variance=%.5f", i, acceleration[0],
                acceleration[1], acceleration[2], total_variance);
    }
    status_ = ModuleStatus::kCriticalFailure;
    updateData();
    log_.ERR("NAV", "Navigation module failed on calibration");
  }
}

void Navigation::queryImus()
{
  NavigationArray raw_acceleration_moving;  // Raw values in moving axis

  const auto imu_data = data_.getSensorsImuData();
  uint32_t t          = imu_data.timestamp;
  // process raw values
  ImuAxisData raw_acceleration;  // All raw data, four values per axis
  for (std::size_t i = 0; i < Sensors::kNumImus; ++i) {
    const auto acceleration = imu_data.value.at(i).acc - gravity_calibration_.at(i);
    for (std::size_t axis = 0; axis < 3; ++axis) {
      raw_acceleration.at(axis)[i] = acceleration[axis];
    }
    // the moving axis should be set to 0 for tukeyFences
    if (!is_imu_reliable_.at(i)) { raw_acceleration_moving.at(i) = 0; }
    raw_acceleration_moving.at(i) = acceleration[movement_axis_];
  }
  log_.DBG1("NAV", "Raw acceleration values: %.3f, %.3f, %.3f, %.3f", raw_acceleration_moving[0],
            raw_acceleration_moving[1], raw_acceleration_moving[2], raw_acceleration_moving[3]);
  // Run outlier detection on moving axis
  tukeyFences(raw_acceleration_moving, kTukeyThreshold);
  // TODO(Justus) how to run outlier detection on non-moving axes without affecting "reliable"
  // Current idea: outlier function takes reliability write flag, on hold until z-score impl.

  // Kalman filter the readings which are reliable
  utils::math::OnlineStatistics<data::nav_t> acceleration_average_filter;
  for (std::size_t i = 0; i < Sensors::kNumImus; ++i) {
    if (is_imu_reliable_.at(i)) {
      data::nav_t estimate = filters_.at(i).filter(raw_acceleration_moving.at(i));
      acceleration_average_filter.update(estimate);
    }
  }
  previous_measurements_[current_measurements_] = raw_acceleration;
  current_measurements_++;
  if (current_measurements_ == kPreviousMeasurements) {
    current_measurements_ = 0;
    previous_filled_      = 1;
  }
  if (previous_filled_) checkVibration();

  acceleration_.value     = acceleration_average_filter.getMean();
  acceleration_.timestamp = t;

  acceleration_integrator_.update(acceleration_);
  velocity_integrator_.update(velocity_);
}

void Navigation::checkVibration()
{
  // curr_msmt points at next measurement, ie the last one
  std::array<utils::math::OnlineStatistics<data::nav_t>, 3> online_array_axis;
  for (std::size_t i = 0; i < kPreviousMeasurements; ++i) {
    const auto raw_data
      = previous_measurements_[(current_measurements_ + i) % kPreviousMeasurements];
    for (std::size_t axis = 0; axis < 3; ++axis) {
      if (axis != movement_axis_) {  // assume variance in moving axis are not vibrations
        for (const auto raw_data_for_imu : raw_data[axis]) {
          online_array_axis[axis].update(raw_data_for_imu);
        }
      }
    }
  }
  for (std::size_t axis = 0; axis < 3; ++axis) {
    const auto variance = online_array_axis[axis].getVariance();
    if (log_counter_ % 100000 == 0 && axis != movement_axis_) {
      log_.INFO("NAV", "Variance in axis %d: %.3f", axis, variance);
    }
    const auto ratio                      = variance / calibration_variance_[axis];
    const auto statistical_variance_ratio = static_cast<data::nav_t>(kCalibrationQueries)
                                            / static_cast<data::nav_t>(kPreviousMeasurements);
    if (ratio > statistical_variance_ratio) {
      log_.ERR("NAV", "Variance in axis %d is %.3f times larger than its calibration variance.",
               axis, ratio);
    }
  }
}

void Navigation::updateUncertainty()
{
  const auto time_delta
    = static_cast<data::nav_t>(displacement_.timestamp - previous_timestamp_) / 1000000.0;
  const auto absolute_acceleration_delta = std::abs(getAcceleration() - previous_acceleration_);
  // Random walk uncertainty
  velocity_uncertainty_ += absolute_acceleration_delta * time_delta / 2.;
  // Processing uncertainty
  data::nav_t acceleration_variance_ = 0.0;
  for (auto &filter : filters_) {
    acceleration_variance_ += filter.getEstimateVariance();
  }
  acceleration_variance_                     = acceleration_variance_ / data::Sensors::kNumImus;
  const auto acceleration_standard_deviation = std::sqrt(acceleration_variance_);
  // uncertainty in velocity is the std deviation of acceleration integrated
  velocity_uncertainty_ += acceleration_standard_deviation * time_delta;
  displacement_uncertainty_ += velocity_uncertainty_ * time_delta;
  // Random walk uncertainty
  displacement_uncertainty_ += std::abs(getVelocity() - previous_velocity_) * time_delta / 2.;
}

void Navigation::disableKeyenceUsage()
{
  is_keyence_used_ = false;
}

void Navigation::setKeyenceFake()
{
  is_keyence_real_ = false;
}

bool Navigation::getHasInit()
{
  return has_initial_time_;
}

void Navigation::setHasInit()
{
  has_initial_time_ = true;
}

void Navigation::logWrite()
{
  write_to_file_ = true;
}

void Navigation::tukeyFences(NavigationArray &data_array, const data::nav_t threshold)
{
  // Define the quartiles first:
  data::nav_t q1 = 0;
  data::nav_t q2 = 0;
  data::nav_t q3 = 0;
  // The most likely case is that all four IMUs are still reliable:
  if (num_outlier_imus_ == 0) {
    // copy the original array for sorting
    NavigationArray data_array_sorted = data_array;
    std::sort(data_array_sorted.begin(), data_array_sorted.end());
    // find the quartiles
    q1 = (data_array_sorted[0] + data_array_sorted[1]) / 2.;
    q2 = (data_array_sorted[1] + data_array_sorted[2]) / 2.;
    q3 = (data_array_sorted[2] + data_array_sorted[3]) / 2.;
    // The second case is that one IMU is faulty
  } else if (num_outlier_imus_ == 1) {
    // select non-outlier values
    NavigationArrayOneFaulty data_array_faulty;
    if (!is_imu_reliable_.at(0)) {
      data_array_faulty = {{data_array.at(1), data_array.at(2), data_array.at(3)}};
    } else if (!is_imu_reliable_.at(1)) {
      data_array_faulty = {{data_array.at(0), data_array.at(2), data_array.at(3)}};
    } else if (!is_imu_reliable_.at(2)) {
      data_array_faulty = {{data_array.at(0), data_array.at(1), data_array.at(3)}};
    } else if (!is_imu_reliable_.at(3)) {
      data_array_faulty = {{data_array.at(0), data_array.at(1), data_array.at(2)}};
    }
    std::sort(data_array_faulty.begin(), data_array_faulty.end());
    q1 = (data_array_faulty[0] + data_array_faulty[1]) / 2.;
    q2 = data_array_faulty[1];
    q3 = (data_array_faulty[1] + data_array_faulty[2]) / 2.;
  } else if (num_outlier_imus_ < 4) {
    // set all 0.0 IMUs to non-zero avg
    data::nav_t sum_non_outliers = 0.0;
    uint32_t num_non_outliers    = 0;
    for (const data::nav_t imu_data : data_array) {
      if (imu_data != 0.0) {
        // no outlier
        num_non_outliers += 1;
        sum_non_outliers += imu_data;
      }
    }
    // TODO(Sury): Handle possible division by zero if all data points are 0.0 or explain why this
    // can't happen.
    for (data::nav_t &imu_data : data_array) {
      imu_data = sum_non_outliers / num_non_outliers;
    }
    // do not check for further outliers because no reliable detection could be made!
    return;
  }
  // find the thresholds
  // clip IQR to upper bound to avoid issues with very large outliers
  const auto iqr         = std::min(q3 - q1, kTukeyIQRBound);
  const auto upper_limit = q3 + threshold * iqr;
  const auto lower_limit = q1 - threshold * iqr;
  // replace any outliers with the median
  for (std::size_t i = 0; i < Sensors::kNumImus; ++i) {
    const auto exceeds_limits = data_array.at(i) < lower_limit || data_array.at(i) > upper_limit;
    if (exceeds_limits && is_imu_reliable_.at(i)) {
      log_.DBG3(
        "NAV",
        "Outlier detected in IMU %d, reading: %.3f not in [%.3f, %.3f]. Updated to %.3f",  // NOLINT
        i + 1, data_array.at(i), lower_limit, upper_limit, q2);

      data_array.at(i) = q2;
      imu_outlier_counter_.at(i)++;
      // If this counter exceeds some threshold then that IMU is deemed unreliable
      if (imu_outlier_counter_.at(i) > 1000 && is_imu_reliable_.at(i)) {
        is_imu_reliable_.at(i) = false;
        num_outlier_imus_++;
      }
      if (num_outlier_imus_ > 1) {
        status_ = ModuleStatus::kCriticalFailure;
        log_.ERR("NAV", "At least two IMUs no longer reliable, entering CriticalFailure.");
      }
    } else {
      imu_outlier_counter_.at(i) = 0;
    }
  }
}

void Navigation::updateData()
{
  data::Navigation nav_data;
  nav_data.module_status              = getModuleStatus();
  nav_data.displacement               = getDisplacement();
  nav_data.velocity                   = getVelocity();
  nav_data.acceleration               = getAcceleration();
  nav_data.emergency_braking_distance = getEmergencyBrakingDistance();
  nav_data.braking_distance           = 1.2 * getEmergencyBrakingDistance();

  data_.setNavigationData(nav_data);

  if (log_counter_ % 100 == 0) {                                                 // kPrintFreq
    log_.DBG("NAV", "%d: Data Update: a=%.3f, v=%.3f, d=%.3f, d(keyence)=%.3f",  // NOLINT
             log_counter_, nav_data.acceleration, nav_data.velocity, nav_data.displacement,
             stripe_counter_.getStripeCount() * kStripeDistance);
    log_.DBG("NAV", "%d: Data Update: v(unc)=%.3f, d(unc)=%.3f, keyence failures: %d", log_counter_,
             velocity_uncertainty_, displacement_uncertainty_, stripe_counter_.getFailureCount());
  }
  log_counter_++;
  // Update all prev measurements
  previous_timestamp_    = displacement_.timestamp;
  previous_acceleration_ = getAcceleration();
  previous_velocity_     = getVelocity();
}

void Navigation::navigate()
{
  queryImus();
  if (is_keyence_used_) {
    stripe_counter_.queryKeyence(displacement_.value, velocity_.value, is_keyence_real_);
    if (stripe_counter_.checkFailure(displacement_.value)) status_ = ModuleStatus::kCriticalFailure;
  }
  if (log_counter_ > 1000) updateUncertainty();
  updateData();
}

void Navigation::initialiseTimestamps()
{
  // First iteration --> set timestamps
  acceleration_.timestamp = utils::Timer::getTimeMicros();
  velocity_.timestamp     = utils::Timer::getTimeMicros();
  displacement_.timestamp = utils::Timer::getTimeMicros();
<<<<<<< HEAD
  prev_acc_               = getAcceleration();
  prev_vel_               = getVelocity();
  init_timestamp_         = utils::Timer::getTimeMicros();
  log_.DBG3("NAV", "Initial timestamp:%d", init_timestamp_);
  prev_timestamp_ = utils::Timer::getTimeMicros();
  stripe_counter_.setInit(init_timestamp_);
=======
  previous_acceleration_  = getAcceleration();
  previous_velocity_      = getVelocity();
  initial_timestamp_      = utils::Timer::getTimeMicros();
  log_.DBG3("NAV", "Initial timestamp:%d", initial_timestamp_);
  previous_timestamp_ = utils::Timer::getTimeMicros();
  stripe_counter_.set_init(initial_timestamp_);
>>>>>>> 161bbe75
}
}  // namespace navigation
}  // namespace hyped<|MERGE_RESOLUTION|>--- conflicted
+++ resolved
@@ -9,10 +9,10 @@
 
 namespace navigation {
 
-Navigation::Navigation(Logger &log, uint32_t axis /*=0*/)
+Navigation::Navigation(utils::Logger &log, uint32_t axis /*=0*/)
     : log_(log),
-      data_(Data::getInstance()),
-      status_(ModuleStatus::kStart),
+      data_(data::Data::getInstance()),
+      status_(data::ModuleStatus::kStart),
       log_counter_(0),
       movement_axis_(axis),
       calibration_limits_{{0.05, 0.05, 0.05}},
@@ -33,16 +33,16 @@
       velocity_integrator_(&displacement_)
 {
   log_.INFO("NAV", "Navigation module started");
-  for (std::size_t i = 0; i < Sensors::kNumImus; i++) {
+  for (std::size_t i = 0; i < data::Sensors::kNumImus; i++) {
     filters_[i] = KalmanFilter(1, 1);
     filters_[i].setup();
   }
-  status_ = ModuleStatus::kInit;
+  status_ = data::ModuleStatus::kInit;
   updateData();
   log_.INFO("NAV", "Navigation module initialised");
 }
 
-ModuleStatus Navigation::getModuleStatus() const
+data::ModuleStatus Navigation::getModuleStatus() const
 {
   return status_;
 }
@@ -102,11 +102,11 @@
 void Navigation::calibrateGravity()
 {
   log_.INFO("NAV", "Calibrating gravity");
-  std::array<utils::math::RollingStatistics<data::NavigationVector>, Sensors::kNumImus> online_array
-    = {{utils::math::RollingStatistics<data::NavigationVector>(kCalibrationQueries),
-        utils::math::RollingStatistics<data::NavigationVector>(kCalibrationQueries),
-        utils::math::RollingStatistics<data::NavigationVector>(kCalibrationQueries),
-        utils::math::RollingStatistics<data::NavigationVector>(kCalibrationQueries)}};
+  std::array<utils::math::RollingStatistics<data::NavigationVector>, data::Sensors::kNumImus>
+    online_array = {{utils::math::RollingStatistics<data::NavigationVector>(kCalibrationQueries),
+                     utils::math::RollingStatistics<data::NavigationVector>(kCalibrationQueries),
+                     utils::math::RollingStatistics<data::NavigationVector>(kCalibrationQueries),
+                     utils::math::RollingStatistics<data::NavigationVector>(kCalibrationQueries)}};
   bool calibration_successful   = false;
   uint32_t calibration_attempts = 0;
 
@@ -176,7 +176,7 @@
     log_.INFO("NAV", "Navigation module ready");
   } else {
     log_.INFO("NAV", "Calibration of IMU acceleration failed with final readings:");
-    for (std::size_t i = 0; i < Sensors::kNumImus; ++i) {
+    for (std::size_t i = 0; i < data::Sensors::kNumImus; ++i) {
       const auto acceleration    = online_array.at(i).getMean();
       const auto variance        = online_array.at(i).getVariance();
       data::nav_t total_variance = 0.0;
@@ -187,7 +187,7 @@
       log_.INFO("NAV", "\tIMU %d: g=(%.5f, %.5f, %.5f), variance=%.5f", i, acceleration[0],
                 acceleration[1], acceleration[2], total_variance);
     }
-    status_ = ModuleStatus::kCriticalFailure;
+    status_ = data::ModuleStatus::kCriticalFailure;
     updateData();
     log_.ERR("NAV", "Navigation module failed on calibration");
   }
@@ -201,7 +201,7 @@
   uint32_t t          = imu_data.timestamp;
   // process raw values
   ImuAxisData raw_acceleration;  // All raw data, four values per axis
-  for (std::size_t i = 0; i < Sensors::kNumImus; ++i) {
+  for (std::size_t i = 0; i < data::Sensors::kNumImus; ++i) {
     const auto acceleration = imu_data.value.at(i).acc - gravity_calibration_.at(i);
     for (std::size_t axis = 0; axis < 3; ++axis) {
       raw_acceleration.at(axis)[i] = acceleration[axis];
@@ -219,7 +219,7 @@
 
   // Kalman filter the readings which are reliable
   utils::math::OnlineStatistics<data::nav_t> acceleration_average_filter;
-  for (std::size_t i = 0; i < Sensors::kNumImus; ++i) {
+  for (std::size_t i = 0; i < data::Sensors::kNumImus; ++i) {
     if (is_imu_reliable_.at(i)) {
       data::nav_t estimate = filters_.at(i).filter(raw_acceleration_moving.at(i));
       acceleration_average_filter.update(estimate);
@@ -373,7 +373,7 @@
   const auto upper_limit = q3 + threshold * iqr;
   const auto lower_limit = q1 - threshold * iqr;
   // replace any outliers with the median
-  for (std::size_t i = 0; i < Sensors::kNumImus; ++i) {
+  for (std::size_t i = 0; i < data::Sensors::kNumImus; ++i) {
     const auto exceeds_limits = data_array.at(i) < lower_limit || data_array.at(i) > upper_limit;
     if (exceeds_limits && is_imu_reliable_.at(i)) {
       log_.DBG3(
@@ -389,7 +389,7 @@
         num_outlier_imus_++;
       }
       if (num_outlier_imus_ > 1) {
-        status_ = ModuleStatus::kCriticalFailure;
+        status_ = data::ModuleStatus::kCriticalFailure;
         log_.ERR("NAV", "At least two IMUs no longer reliable, entering CriticalFailure.");
       }
     } else {
@@ -429,7 +429,8 @@
   queryImus();
   if (is_keyence_used_) {
     stripe_counter_.queryKeyence(displacement_.value, velocity_.value, is_keyence_real_);
-    if (stripe_counter_.checkFailure(displacement_.value)) status_ = ModuleStatus::kCriticalFailure;
+    if (stripe_counter_.checkFailure(displacement_.value))
+      status_ = data::ModuleStatus::kCriticalFailure;
   }
   if (log_counter_ > 1000) updateUncertainty();
   updateData();
@@ -441,21 +442,12 @@
   acceleration_.timestamp = utils::Timer::getTimeMicros();
   velocity_.timestamp     = utils::Timer::getTimeMicros();
   displacement_.timestamp = utils::Timer::getTimeMicros();
-<<<<<<< HEAD
-  prev_acc_               = getAcceleration();
-  prev_vel_               = getVelocity();
-  init_timestamp_         = utils::Timer::getTimeMicros();
-  log_.DBG3("NAV", "Initial timestamp:%d", init_timestamp_);
-  prev_timestamp_ = utils::Timer::getTimeMicros();
-  stripe_counter_.setInit(init_timestamp_);
-=======
   previous_acceleration_  = getAcceleration();
   previous_velocity_      = getVelocity();
   initial_timestamp_      = utils::Timer::getTimeMicros();
   log_.DBG3("NAV", "Initial timestamp:%d", initial_timestamp_);
   previous_timestamp_ = utils::Timer::getTimeMicros();
-  stripe_counter_.set_init(initial_timestamp_);
->>>>>>> 161bbe75
+  stripe_counter_.setInit(initial_timestamp_);
 }
 }  // namespace navigation
 }  // namespace hyped