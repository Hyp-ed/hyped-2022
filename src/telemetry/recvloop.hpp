--- conflicted
+++ resolved
@@ -11,11 +11,7 @@
 
 class RecieveLoop : public utils::concurrent::Thread {
  public:
-<<<<<<< HEAD
-  explicit RecieveLoop(Logger &log, data::Data &data, Client &client);
-=======
-  explicit RecvLoop(utils::Logger &log, data::Data &data, Main *main_pointer);
->>>>>>> ffcc3c0f
+  explicit RecieveLoop(utils::Logger &log, data::Data &data, Client &client);
   void run() override;
 
  private:
