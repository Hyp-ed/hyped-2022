--- conflicted
+++ resolved
@@ -34,20 +34,14 @@
  * class name, not the full namespaced name.
  */
 
-<<<<<<< HEAD
-// use format V(module/namespace, class)
-// e.g.       V(utils::config::fancy::typed::here, MyFancyInterface)
-#define INTERFACE_LIST(V) \
-  V(sensors, ImuInterface) \
-  V(demo, DemoInterface) \
-  V(telemetry, ClientInterface)
-=======
+
 // use format REGISTER(module/namespace, class)
 // e.g.       REGISTER(utils::config::fancy::typed::here, MyFancyInterface)
 #define INTERFACE_LIST(REGISTER) \
   REGISTER(sensors, ImuInterface) \
-  REGISTER(demo, DemoInterface)
->>>>>>> f9635911
+  REGISTER(demo, DemoInterface) \
+  REGISTER(telemetry, ClientInterface)
+
 
 
 ////////////////////////////////////////////////////////////////////////////////////////////////////
