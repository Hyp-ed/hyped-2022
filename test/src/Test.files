--- conflicted
+++ resolved
@@ -5,11 +5,7 @@
 T_SRCS := \
   state_machine/dummy.test.cpp \
   utils/config.test.cpp \
-<<<<<<< HEAD
-  utils/online_statistics.test.cpp \
-  utils/rolling_statistics.test.cpp \
-  
-=======
   utils/integrator.test.cpp \
   utils/differentiator.test.cpp \
->>>>>>> db64d133
+  utils/online_statistics.test.cpp \
+  utils/rolling_statistics.test.cpp \