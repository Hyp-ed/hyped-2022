#pragma once

#include "bms_manager.hpp"
#include "imu_manager.hpp"
#include "pressure.hpp"
#include "sensor.hpp"
#include "temperature.hpp"

#include <cstdint>
#include <memory>
#include <string>

#include <utils/system.hpp>

namespace hyped::sensors {

using ImuPins = std::array<uint32_t, data::Sensors::kNumImus>;

/**
 * @brief Initialise sensors, data instances to be pulled in managers
 *        gpio threads and adc checks declared in main
 */
class Main : public utils::concurrent::Thread {
 public:
<<<<<<< HEAD
  Main();
  void run() override;  // from thread

  static std::optional<std::vector<uint8_t>> imuPinsFromFile(utils::Logger &log,
                                                             const std::string &path);
  static std::optional<uint32_t> temperaturePinFromFile(utils::Logger &log,
                                                        const std::string &path);
=======
  using KeyencePins = std::array<uint32_t, data::Sensors::kNumKeyence>;
  using ImuPins     = std::array<uint32_t, data::Sensors::kNumImus>;
  // TODO: probably change the uint32_t here
  using AmbientTemperaturePins = std::array<uint32_t, data::Sensors::kNumAmbientTemp>;
  using BrakeTemperaturePins   = std::array<uint32_t, data::Sensors::kNumBrakeTemp>;

  Main();
  void run() override;  // from thread

  static std::optional<KeyencePins> keyencePinsFromFile(utils::Logger &log,
                                                        const std::string &path);
  static std::optional<ImuPins> imuPinsFromFile(utils::Logger &log, const std::string &path);
  static std::optional<AmbientTemperaturePins> ambientTemperaturePinsFromFile(
    utils::Logger &log, const std::string &path);
  static std::optional<BrakeTemperaturePins> brakeTemperaturePinsFromFile(utils::Logger &log,
                                                                          const std::string &path);
>>>>>>> 54dc8ea1

 private:
  /**
   * @brief checks range of pod temperature
   *
   * @return true if status is valid
   * @return false if kCriticalFailure
   */
  bool temperatureInRange();

  /**
   * @brief used to check the temperature of the ambient temperature sensors
   *        infrequently in main loop, unnecessary to constantly check temperature;
   */
  void checkAmbientTemperature();

  /**
   * @brief used to check the temperature of the brake temperature sensors
   *        infrequently in main loop, unnecessary to constantly check temperature;
   */
  void checkBrakeTemperature();

  /**
   * @brief used to check the pressure every twenty times in the main loop,
   *        similar to temperature;
   */
  void checkPressure();

  utils::System &sys_;
  data::Data &data_;

  // master data structures
  data::Sensors sensors_;
  data::FullBatteryData batteries_;
  data::CounterData stripe_counter_;

  std::unique_ptr<ImuManager> imu_manager_;
  std::unique_ptr<BmsManager> battery_manager_;
  std::array<std::unique_ptr<ITemperature>, data::Sensors::kNumAmbientTemp> ambientTemperature_;
  std::array<std::unique_ptr<ITemperature>, data::Sensors::kNumBrakeTemp> brakeTemperature_;
  std::unique_ptr<IPressure> pressure_;
  bool log_error_ = false;

  // std::array<data::TemperatureData, 2UL> brake_temperature_data_;
  // std::array<data::TemperatureData, 2UL> ambient_temperature_data_;
  data::PressureData pressure_data_;
};

}  // namespace hyped::sensors<|MERGE_RESOLUTION|>--- conflicted
+++ resolved
@@ -14,40 +14,21 @@
 
 namespace hyped::sensors {
 
-using ImuPins = std::array<uint32_t, data::Sensors::kNumImus>;
-
 /**
  * @brief Initialise sensors, data instances to be pulled in managers
  *        gpio threads and adc checks declared in main
  */
 class Main : public utils::concurrent::Thread {
  public:
-<<<<<<< HEAD
   Main();
   void run() override;  // from thread
 
   static std::optional<std::vector<uint8_t>> imuPinsFromFile(utils::Logger &log,
                                                              const std::string &path);
-  static std::optional<uint32_t> temperaturePinFromFile(utils::Logger &log,
-                                                        const std::string &path);
-=======
-  using KeyencePins = std::array<uint32_t, data::Sensors::kNumKeyence>;
-  using ImuPins     = std::array<uint32_t, data::Sensors::kNumImus>;
-  // TODO: probably change the uint32_t here
-  using AmbientTemperaturePins = std::array<uint32_t, data::Sensors::kNumAmbientTemp>;
-  using BrakeTemperaturePins   = std::array<uint32_t, data::Sensors::kNumBrakeTemp>;
-
-  Main();
-  void run() override;  // from thread
-
-  static std::optional<KeyencePins> keyencePinsFromFile(utils::Logger &log,
-                                                        const std::string &path);
-  static std::optional<ImuPins> imuPinsFromFile(utils::Logger &log, const std::string &path);
-  static std::optional<AmbientTemperaturePins> ambientTemperaturePinsFromFile(
+  static std::optional<std::vector<uint8_t>> ambientTemperaturePinsFromFile(
     utils::Logger &log, const std::string &path);
-  static std::optional<BrakeTemperaturePins> brakeTemperaturePinsFromFile(utils::Logger &log,
+  static std::optional<std::vector<uint8_t>> brakeTemperaturePinsFromFile(utils::Logger &log,
                                                                           const std::string &path);
->>>>>>> 54dc8ea1
 
  private:
   /**
