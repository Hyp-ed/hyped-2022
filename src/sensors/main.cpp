--- conflicted
+++ resolved
@@ -103,31 +103,25 @@
 void Main::checkTemperature()
 {
   temperature_->run();  // not a thread
-<<<<<<< HEAD
 
   converted_temp_ = temperature_->getData();
   if (converted_temp_ > 85 && !log_error_) {
-    log_.INFO("Sensors", "PCB temperature is getting a wee high...sorry Cheng");
-=======
-  data_.setTemperature(temperature_->getData());
-  if (data_.getTemperature() > 85 && !log_error_) {
-    log_.info("PCB temperature is getting a wee high...sorry Cheng");
->>>>>>> 61258844
+    log_.info("Sensors", "PCB temperature is getting a wee high...sorry Cheng");
     log_error_ = true;
   }
 }
 
-<<<<<<< HEAD
 void Main::checkPressure()
 {
   pressure_->run();  // not a thread
 
   converted_pressure_ = pressure_->getData();
   if (converted_pressure_ > 1200 && !log_error_) {
-    log_.INFO("Sensors", "PCB pressure is above what can be sensed");
+    log_.info("Sensors", "PCB pressure is above what can be sensed");
     log_error_ = true;
   }
-=======
+}
+
 std::optional<Main::KeyencePins> Main::keyencePinsFromFile(utils::Logger &log,
                                                            const std::string &path)
 {
@@ -231,7 +225,6 @@
     return std::nullopt;
   }
   return static_cast<std::uint32_t>(config_object["temperature_pin"].GetUint());
->>>>>>> 61258844
 }
 
 void Main::run()
@@ -242,21 +235,11 @@
   auto current_keyence  = data_.getSensorsKeyenceData();
   auto previous_keyence = current_keyence;
 
-<<<<<<< HEAD
   // Intialise temperature and pressure
   temp_ = data_.getSensorsData().temperature;
   pres_ = data_.getSensorsData().pressure;
 
   std::size_t iteration_count = 0;
-  while (sys_.running_) {
-    // We need to read the gpio counters and write to the data structure
-    // If previous is not equal to the new data then update
-    if (keyencesUpdated()) {
-      // Update data structure, make prev reading same as this reading
-      data_.setSensorsKeyenceData(keyence_stripe_counter_arr_);
-      prev_keyence_stripe_count_arr_ = keyence_stripe_counter_arr_;
-=======
-  int temp_count = 0;
   while (sys_.isRunning()) {
     bool keyence_updated = false;
     for (size_t i = 0; i < current_keyence.size(); ++i) {
@@ -264,13 +247,14 @@
         keyence_updated = true;
         break;
       }
->>>>>>> 61258844
     }
     if (keyence_updated) {
       data_.setSensorsKeyenceData(current_keyence);
       previous_keyence = current_keyence;
     }
-<<<<<<< HEAD
+    for (size_t i = 0; i < data::Sensors::kNumKeyence; ++i) {
+      current_keyence.at(i) = keyences_[i]->getData();
+    }
     Thread::sleep(10);  // Sleep for 10ms
     ++iteration_count;
     if (iteration_count % 20 == 0) {  // check every 20 cycles of main
@@ -278,18 +262,6 @@
       checkPressure();
       // So that temp_count does not get huge
       iteration_count = 0;
-=======
-    for (size_t i = 0; i < data::Sensors::kNumKeyence; ++i) {
-      current_keyence.at(i) = keyences_[i]->getData();
-    }
-    Thread::sleep(10);
-    temp_count++;
-    // only check every 20 cycles
-    if (temp_count % 20 == 0) {
-      checkTemperature();
-      // avoid overflow
-      temp_count = 0;
->>>>>>> 61258844
     }
   }
   imu_manager_->join();
