/*
 * Author: Franz Miltz
 * Organisation: HYPED
 * Date:
 * Description: We implement the transition conditions declared in transitions.hpp based on the
 * desired behaviour.
 *
 *    Copyright 2020 HYPED
 *    Licensed under the Apache License, Version 2.0 (the "License");
 *    you may not use this file except in compliance with the License.
 *    You may obtain a copy of the License at
 *
 *    http://www.apache.org/licenses/LICENSE-2.0
 *
 *    Unless required by applicable law or agreed to in writing, software
 *    distributed under the License is distributed on an "AS IS" BASIS,
 *    WITHOUT WARRANTIES OR CONDITIONS OF ANY KIND, either express or implied.
 *    See the License for the specific language governing permissions and
 *    limitations under the License.
 */

#include "state_machine/transitions.hpp"

#include "state_machine/messages.hpp"

namespace hyped {

namespace state_machine {

//--------------------------------------------------------------------------------------
// Emergency
//--------------------------------------------------------------------------------------

/*
 * @brief   Local function that determines whether or not there is an emergency.
 */
bool checkEmergency(Logger &log, EmergencyBrakes &embrakes_data, Navigation &nav_data,
                    Batteries &batteries_data, Telemetry &telemetry_data, Sensors &sensors_data,
                    Motors &motors_data)
{
  if (telemetry_data.emergency_stop_command) {
    log.ERR(Messages::kStmLoggingIdentifier, Messages::kStopCommandLog);
    return true;
  } else if (nav_data.module_status == ModuleStatus::kCriticalFailure) {
    log.ERR(Messages::kStmLoggingIdentifier, Messages::kCriticalNavigationLog);
    return true;
  } else if (telemetry_data.module_status == ModuleStatus::kCriticalFailure) {
    log.ERR(Messages::kStmLoggingIdentifier, Messages::kCriticalTelemetryLog);
    return true;
  } else if (motors_data.module_status == ModuleStatus::kCriticalFailure) {
    log.ERR(Messages::kStmLoggingIdentifier, Messages::kCriticalMotorsLog);
    return true;
  } else if (embrakes_data.module_status == ModuleStatus::kCriticalFailure) {
    log.ERR(Messages::kStmLoggingIdentifier, Messages::kCriticalEmbrakesLog);
    return true;
  } else if (batteries_data.module_status == ModuleStatus::kCriticalFailure) {
    log.ERR(Messages::kStmLoggingIdentifier, Messages::kCriticalBatteriesLog);
    return true;
  } else if (sensors_data.module_status == ModuleStatus::kCriticalFailure) {
    log.ERR(Messages::kStmLoggingIdentifier, Messages::kCriticalSensorsLog);
    return true;
  }
  return false;
}

//--------------------------------------------------------------------------------------
// Module Status
//--------------------------------------------------------------------------------------

bool checkModulesInitialised(Logger &log, EmergencyBrakes &embrakes_data, Navigation &nav_data,
                             Batteries &batteries_data, Telemetry &telemetry_data,
                             Sensors &sensors_data, Motors &motors_data)
{
<<<<<<< HEAD
  if (embrakes_data.module_status != ModuleStatus::kInit) return false;
  if (nav_data.module_status != ModuleStatus::kInit) return false;
  if (batteries_data.module_status != ModuleStatus::kInit) return false;
  if (telemetry_data.module_status != ModuleStatus::kInit) return false;
  if (sensors_data.module_status != ModuleStatus::kInit) return false;
  if (motors_data.module_status != ModuleStatus::kInit) return false;
=======
  if (!telemetry_data.calibrate_command) return false;

  if (embrakes_data.module_status < ModuleStatus::kInit) return false;
  if (nav_data.module_status < ModuleStatus::kInit) return false;
  if (batteries_data.module_status < ModuleStatus::kInit) return false;
  if (telemetry_data.module_status < ModuleStatus::kInit) return false;
  if (sensors_data.module_status < ModuleStatus::kInit) return false;
  if (motors_data.module_status < ModuleStatus::kInit) return false;
>>>>>>> bee2f681

  log.INFO(Messages::kStmLoggingIdentifier, Messages::kCalibrateInitialisedLog);
  return true;
}

<<<<<<< HEAD
bool checkModulesReady(Logger &log, EmergencyBrakes &embrakes_data, Navigation &nav_data,
                       Motors &motors_data)
=======
bool checkModulesReady(Logger &log, EmergencyBrakes embrakes_data, Navigation nav_data,
                       Batteries batteries_data, Telemetry telemetry_data, Sensors sensors_data,
                       Motors motors_data)
>>>>>>> bee2f681
{
  if (embrakes_data.module_status != ModuleStatus::kReady) return false;
  if (nav_data.module_status != ModuleStatus::kReady) return false;
  if (batteries_data.module_status != ModuleStatus::kReady) return false;
  if (telemetry_data.module_status != ModuleStatus::kReady) return false;
  if (sensors_data.module_status != ModuleStatus::kReady) return false;
  if (motors_data.module_status != ModuleStatus::kReady) return false;

  log.INFO(Messages::kStmLoggingIdentifier, Messages::kModulesCalibratedLog);
  return true;
}

//--------------------------------------------------------------------------------------
// Telemetry Commands
//--------------------------------------------------------------------------------------

bool checkCalibrateCommand(Logger &log, Telemetry &telemetry_data)
{
  if (!telemetry_data.calibrate_command) return false;

  return true;
}

bool checkLaunchCommand(Logger &log, Telemetry &telemetry_data)
{
  if (!telemetry_data.launch_command) return false;

  return true;
}

bool checkShutdownCommand(Logger &log, Telemetry &telemetry_data)
{
  if (!telemetry_data.shutdown_command) return false;

  return true;
}

//--------------------------------------------------------------------------------------
// Navigation Data Events
//--------------------------------------------------------------------------------------

bool checkEnteredBrakingZone(Logger &log, Navigation &nav_data)
{
  data::NavigationType remaining_distance = nav_data.run_length - nav_data.displacement;
  data::NavigationType required_distance  = nav_data.braking_distance + nav_data.braking_buffer;
  if (remaining_distance > required_distance) return false;

  log.INFO(Messages::kStmLoggingIdentifier, Messages::kBrakingZoneLog);
  return true;
}

bool checkReachedMaxVelocity(Logger &log, Navigation &nav_data)
{
  if (nav_data.velocity < nav_data.maximum_velocity) return false;

  log.INFO(Messages::kStmLoggingIdentifier, Messages::kMaxVelocityLog);
  return true;
}

bool checkPodStopped(Logger &log, Navigation &nav_data)
{
  if (nav_data.velocity > 0) return false;

  log.INFO(Messages::kStmLoggingIdentifier, Messages::kPodStoppedLog);
  return true;
}

}  // namespace state_machine

}  // namespace hyped<|MERGE_RESOLUTION|>--- conflicted
+++ resolved
@@ -71,36 +71,20 @@
                              Batteries &batteries_data, Telemetry &telemetry_data,
                              Sensors &sensors_data, Motors &motors_data)
 {
-<<<<<<< HEAD
-  if (embrakes_data.module_status != ModuleStatus::kInit) return false;
-  if (nav_data.module_status != ModuleStatus::kInit) return false;
-  if (batteries_data.module_status != ModuleStatus::kInit) return false;
-  if (telemetry_data.module_status != ModuleStatus::kInit) return false;
-  if (sensors_data.module_status != ModuleStatus::kInit) return false;
-  if (motors_data.module_status != ModuleStatus::kInit) return false;
-=======
-  if (!telemetry_data.calibrate_command) return false;
-
   if (embrakes_data.module_status < ModuleStatus::kInit) return false;
   if (nav_data.module_status < ModuleStatus::kInit) return false;
   if (batteries_data.module_status < ModuleStatus::kInit) return false;
   if (telemetry_data.module_status < ModuleStatus::kInit) return false;
   if (sensors_data.module_status < ModuleStatus::kInit) return false;
   if (motors_data.module_status < ModuleStatus::kInit) return false;
->>>>>>> bee2f681
 
   log.INFO(Messages::kStmLoggingIdentifier, Messages::kCalibrateInitialisedLog);
   return true;
 }
 
-<<<<<<< HEAD
 bool checkModulesReady(Logger &log, EmergencyBrakes &embrakes_data, Navigation &nav_data,
+                       Batteries &batteries_data, Telemetry &telemetry_data, Sensors &sensors_data,
                        Motors &motors_data)
-=======
-bool checkModulesReady(Logger &log, EmergencyBrakes embrakes_data, Navigation nav_data,
-                       Batteries batteries_data, Telemetry telemetry_data, Sensors sensors_data,
-                       Motors motors_data)
->>>>>>> bee2f681
 {
   if (embrakes_data.module_status != ModuleStatus::kReady) return false;
   if (nav_data.module_status != ModuleStatus::kReady) return false;
@@ -144,8 +128,8 @@
 
 bool checkEnteredBrakingZone(Logger &log, Navigation &nav_data)
 {
-  data::NavigationType remaining_distance = nav_data.run_length - nav_data.displacement;
-  data::NavigationType required_distance  = nav_data.braking_distance + nav_data.braking_buffer;
+  data::nav_t remaining_distance = nav_data.run_length - nav_data.displacement;
+  data::nav_t required_distance  = nav_data.braking_distance + nav_data.braking_buffer;
   if (remaining_distance > required_distance) return false;
 
   log.INFO(Messages::kStmLoggingIdentifier, Messages::kBrakingZoneLog);
