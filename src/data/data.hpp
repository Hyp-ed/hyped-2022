#pragma once

#include "data_point.hpp"

#include <array>
#include <cstdint>
#include <optional>
#include <unordered_map>
#include <vector>

#include <utils/concurrent/lock.hpp>
#include <utils/math/vector.hpp>

namespace hyped::data {

// -------------------------------------------------------------------------------------------------
// Global Module States
// -------------------------------------------------------------------------------------------------
enum class ModuleStatus {
  kCriticalFailure,  // state machine transitions to EmergencyBraking/FailureStopped
  kStart,            // Initial module state
  kInit,   // state machine transistions to Calibrating if all modules have Init or Ready status.
  kReady,  // state machine transistions to Ready if all modules have Ready status.
};

struct Module {
  ModuleStatus module_status = ModuleStatus::kStart;
};

// -------------------------------------------------------------------------------------------------
// Navigation
// -------------------------------------------------------------------------------------------------
using nav_t            = float;
using NavigationVector = utils::math::Vector<nav_t, 3>;
struct Navigation : public Module {
  static constexpr nav_t kMaximumVelocity   = 100;     // m/s
  static constexpr nav_t kRunLength         = 1250.0;  // m
  static constexpr nav_t kBrakingBuffer     = 20.0;    // m
  static constexpr nav_t kPi                = 3.14159265359;
  static constexpr nav_t kWheelCircumfrence = kPi * 0.1;  // m
  static constexpr nav_t kStripeDistance    = 15;         // m
  nav_t displacement;                                     // m
  nav_t velocity;                                         // m/s
  nav_t acceleration;                                     // m/s^2
  nav_t emergency_braking_distance;                       // m
  nav_t braking_distance = 750;                           // m
};

// -------------------------------------------------------------------------------------------------
// Raw Sensor data
// -------------------------------------------------------------------------------------------------
struct SensorData {
  bool operational;
};

struct ImuData : public SensorData {
  NavigationVector acc;
  std::vector<NavigationVector> fifo;
};

struct CounterData : public DataPoint<uint32_t>, public SensorData {
};

struct TemperatureData : public SensorData {
  int temp;  // C
};

struct Sensors : public Module {
  static constexpr size_t kNumImus     = 4;
  static constexpr size_t kNumEncoders = 4;
  static constexpr size_t kNumKeyence  = 2;

<<<<<<< HEAD
  DataPoint<std::array<ImuData, kNumImus>> imu;
  std::array<CounterData, kNumEncoders> wheel_encoders;
  std::array<CounterData, kNumKeyence> keyence_stripe_counters;
=======
  DataPoint<array<ImuData, kNumImus>> imu;
  DataPoint<array<EncoderData, kNumEncoders>> encoder;
  array<StripeCounter, kNumKeyence> keyence_stripe_counter;

  bool high_power_off = false;  // true if all SSRs are not in HP
>>>>>>> 33d8bc58
};

struct BatteryData {
  static constexpr int kNumCells = 36;
  uint16_t voltage;            // dV
  int16_t current;             // dA
  uint8_t charge;              // %
  int8_t average_temperature;  // C

  // below only for HighPowerBms! Value for BMSLP = 0
  uint16_t cell_voltage[kNumCells];  // mV
  int8_t low_temperature;            // C
  int8_t high_temperature;           // C
  uint16_t low_voltage_cell;         // mV
  uint16_t high_voltage_cell;        // mV
  bool imd_fault;
};

struct Batteries : public Module {
  static constexpr int kNumLPBatteries = 2;
  static constexpr int kNumHPBatteries = 1;

  std::array<BatteryData, kNumLPBatteries> low_power_batteries;
  std::array<BatteryData, kNumHPBatteries> high_power_batteries;
};

struct EmergencyBrakes : public Module {
  static constexpr int kBrakeCommandWaitTime = 1000;  // milliseconds
  static constexpr int kNumBrakes            = 2;
  bool brakes_retracted[kNumBrakes]          = {false};  // true if brakes retract
};

// -------------------------------------------------------------------------------------------------
// Motor data
// -------------------------------------------------------------------------------------------------

struct Motors : public Module {
  static constexpr int kNumMotors              = 4;
  static constexpr uint8_t kMaximumTemperature = 150;
  static constexpr uint16_t kMaximumCurrent    = 1500;  // mA
  std::array<uint32_t, kNumMotors> rpms        = {{0, 0, 0, 0}};
};

// -------------------------------------------------------------------------------------------------
// Telemetry data
// -------------------------------------------------------------------------------------------------

struct Telemetry : public Module {
  bool calibrate_command       = false;
  bool launch_command          = false;
  bool shutdown_command        = false;
  bool service_propulsion_go   = false;
  bool emergency_stop_command  = false;
  bool nominal_braking_command = true;
};

// -------------------------------------------------------------------------------------------------
// State Machine States
// -------------------------------------------------------------------------------------------------
enum class State {
  kIdle,
  kPreCalibrating,
  kCalibrating,
  kReady,
  kAccelerating,
  kCruising,
  kPreBraking,
  kNominalBraking,
  kFailurePreBraking,
  kEmergencyBraking,
  kFailureStopped,
  kFinished,
  kInvalid
};

std::optional<std::string> stateToString(const State state);
std::optional<State> stateFromString(const std::string &state_name);

struct StateMachine {
  bool critical_failure;
  State current_state;
};

// -------------------------------------------------------------------------------------------------
// Common Data structure/class
// -------------------------------------------------------------------------------------------------
/**
 * @brief      A singleton class managing the data exchange between sub-team
 * threads.
 */
class Data {
 public:
  /**
   * @brief      Always returns a reference to the only instance of `Data`.
   */
  static Data &getInstance();

  /**
   * @brief      Retrieves data related to the state machine. Data has high priority.
   */
  StateMachine getStateMachineData();

  /**
   * @brief      Should be called by state machine team to update data.
   */
  void setStateMachineData(const StateMachine &sm_data);

  /**
   * @brief      Retrieves data produced by navigation sub-team.
   */
  Navigation getNavigationData();

  /**
   * @brief      Should be called by navigation sub-team whenever they have new data.
   */
  void setNavigationData(const Navigation &nav_data);

  /**
   * @brief Get the Temperature from averaged thermistor values
   *
   * @return int temperature in degrees C
   */
  int getTemperature();

  /**
   * @brief Set the Temperature from averaged thermistor values
   *
   * @param temp - temp in degrees C
   */
  void setTemperature(const int &temp);

  /**
   * @brief      Retrieves data from all sensors
   */
  Sensors getSensorsData();

  /**
   * @brief retrieves imu data from Sensors
   */
  DataPoint<std::array<ImuData, Sensors::kNumImus>> getSensorsImuData();

  /**
   * @brief retrieves encoder data from Sensors
   */
  std::array<CounterData, Sensors::kNumEncoders> getSensorsWheelEncoderData();

  /**
   * @brief retrieves gpio_counter data from Sensors
   */
  std::array<CounterData, Sensors::kNumKeyence> getSensorsKeyenceData();

  /**
   * @brief      Should be called to update sensor data.
   */
  void setSensorsData(const Sensors &sensors_data);

  /**
   * @brief      Should be called to update sensor imu data.
   */
  void setSensorsImuData(const DataPoint<std::array<ImuData, Sensors::kNumImus>> &imu);

  /**
   * @brief      Should be called to update sensor encoder data.
   */
  void setSensorsWheelEncoderData(const std::array<CounterData, Sensors::kNumEncoders> &imu);

  /**
   * @brief      Should be called to update sensor keyence data.
   */
  void setSensorsKeyenceData(
    const std::array<CounterData, Sensors::kNumKeyence> &keyence_stripe_counter);

  /**
   * @brief      Retrieves data from the batteries.
   */
  Batteries getBatteriesData();

  /**
   * @brief      Should be called to update battery data
   */
  void setBatteriesData(const Batteries &batteries_data);

  /**
   * @brief      Retrieves data from the emergency brakes.
   */
  EmergencyBrakes getEmergencyBrakesData();

  /**
   * @brief      Should be called to update emergency brakes data
   */
  void setEmergencyBrakesData(const EmergencyBrakes &emergency_brakes_data);

  /**
   * @brief      Retrieves data produced by each of the four motors.
   */
  Motors getMotorData();

  /**
   * @brief      Should be called to update motor data.
   */
  void setMotorData(const Motors &motor_data);

  /**
   * @brief      Retrieves data on whether stop/kill power commands have been issued.
   */
  Telemetry getTelemetryData();

  /**
   * @brief      Should be called to update communications data.
   */
  void setTelemetryData(const Telemetry &telemetry_data);

 private:
  StateMachine state_machine_;
  Navigation navigation_;
  Sensors sensors_;
  Motors motors_;
  Batteries batteries_;
  Telemetry telemetry_;
  EmergencyBrakes emergency_brakes_;
  int temperature_;  // In degrees C

  // locks for data substructures
  utils::concurrent::Lock lock_state_machine_;
  utils::concurrent::Lock lock_navigation_;
  utils::concurrent::Lock lock_sensors_;
  utils::concurrent::Lock lock_motors_;
  utils::concurrent::Lock lock_temp_;

  utils::concurrent::Lock lock_telemetry_;
  utils::concurrent::Lock lock_batteries_;
  utils::concurrent::Lock lock_emergency_brakes_;

  Data() {}

 public:
  Data(const Data &) = delete;
  Data &operator=(const Data &) = delete;
  Data(Data &&)                 = delete;
  Data &operator=(Data &&) = delete;
};

}  // namespace hyped::data<|MERGE_RESOLUTION|>--- conflicted
+++ resolved
@@ -70,17 +70,10 @@
   static constexpr size_t kNumEncoders = 4;
   static constexpr size_t kNumKeyence  = 2;
 
-<<<<<<< HEAD
   DataPoint<std::array<ImuData, kNumImus>> imu;
   std::array<CounterData, kNumEncoders> wheel_encoders;
   std::array<CounterData, kNumKeyence> keyence_stripe_counters;
-=======
-  DataPoint<array<ImuData, kNumImus>> imu;
-  DataPoint<array<EncoderData, kNumEncoders>> encoder;
-  array<StripeCounter, kNumKeyence> keyence_stripe_counter;
-
   bool high_power_off = false;  // true if all SSRs are not in HP
->>>>>>> 33d8bc58
 };
 
 struct BatteryData {
