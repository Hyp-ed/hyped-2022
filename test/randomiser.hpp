#pragma once

#include <fcntl.h>
#include <stdlib.h>

#include <random>
#include <string>
#include <vector>

#include <gtest/gtest.h>

#include <data/data.hpp>
#include <state_machine/state.hpp>
#include <state_machine/transitions.hpp>
#include <utils/logger.hpp>

namespace hyped::testing {

//---------------------------------------------------------------------------
// Randomiser
//---------------------------------------------------------------------------

/**
 * Randomises entries in data that are used by various modules to check
 * different conditions and to test state behaviour in different scenarios.
 */
class Randomiser {
 public:
  // Generates a random floating point number in the inverval [0.0, 1.0].
  static data::nav_t randomDecimal()
  {
    static std::default_random_engine generator;
    static std::uniform_real_distribution<data::nav_t> distribution(0.0, 1.0);
    return distribution(generator);
  }

  static data::nav_t randomInRange(const data::nav_t lower, const data::nav_t upper)
  {
    static std::default_random_engine random_engine;
    std::uniform_real_distribution<> distribution(lower, upper);
    return distribution(random_engine);
  }

  // Randomises a module status to any of the possible values.
  static void randomiseModuleStatus(data::ModuleStatus &module_status)
  {
    // Randomises the module status.
    constexpr int num_statuses = 4;
    module_status              = static_cast<data::ModuleStatus>(rand() % num_statuses);
  }

  //---------------------------------------------------------------------------
  // Navigation data
  //---------------------------------------------------------------------------

  // Randomises the entries in a hyped::data::Navigation struct.
  static void randomiseNavigation(data::Navigation &nav_data)
  {
    randomiseModuleStatus(nav_data.module_status);

    // Generates a displacement length between 750 and 1749.
    nav_data.displacement = static_cast<data::nav_t>((rand() % 1000 + 750) + randomDecimal());

    // Generates a velocity length between -10 and 200.
    nav_data.velocity = static_cast<data::nav_t>((rand() % 201 - 10) + randomDecimal());

    // Generates an acceleration length between 75 and 174.
    nav_data.acceleration = static_cast<data::nav_t>((rand() % 100 + 75) + randomDecimal());

    // Generates an emergency braking distance length between 600 and 899.
    nav_data.emergency_braking_distance
      = static_cast<data::nav_t>((rand() % 300 + 600) + randomDecimal());

    // Generates a braking distance length between 600 and 899.
    // Initially declared braking distance = 750
    nav_data.braking_distance = static_cast<data::nav_t>((rand() % 300 + 600) + randomDecimal());
  }

  //---------------------------------------------------------------------------
  // Raw Sensor data
  //---------------------------------------------------------------------------

  // Randomises the entries in a hyped::data::ImuData struct.
  static void randomiseImuData(data::ImuData &imu_data)
  {
    for (size_t i = 0; i < 3; ++i) {
      imu_data.acc[i] = static_cast<data::nav_t>((rand() % 100 + 75) + randomDecimal());
    }
<<<<<<< HEAD
    for (size_t i = 0; i < 3; ++i) {
=======
    for (int i = 0; i < 3; i++) {
>>>>>>> b1149dd5
      imu_data.fifo.push_back(
        static_cast<data::NavigationVector>((rand() % 100 + 75) + randomDecimal()));
    }
  }

  // Randomises the entries in a hyped::data::StripeCounter struct.
  static void randomiseCounter(data::CounterData &stripe_counter)
  {
    // Generates a count timestamp and value between 0 and 10.
    stripe_counter.timestamp = static_cast<uint32_t>(rand() % 11);
    stripe_counter.value     = static_cast<uint32_t>(rand() % 11);
  }

  // Randomises the entries in a hyped::data::TemperatureData struct.
  static void randomiseTemperatureData(data::TemperatureData &temp_data)
  {
    // Generates a temperature value between 0 and 99 C.
    temp_data.temp = static_cast<int>(rand() % 100);
  }

  // Randomises the entries in a hyped::data::Sensors struct.
  static void randomiseSensorsData(data::Sensors &sensors_data)
  {
    randomiseModuleStatus(sensors_data.module_status);

    sensors_data.imu.timestamp = static_cast<uint32_t>(rand() % 11);
    for (auto &sensors_data : sensors_data.imu.value) {
      randomiseImuData(sensors_data);
    }
    for (auto &sensors_data : sensors_data.wheel_encoders) {
      randomiseCounter(sensors_data);
    }
  }

  //---------------------------------------------------------------------------
  // Battery data
  //---------------------------------------------------------------------------

  // Randomises the entries in a hyped::data::BatteryData struct.
  static void randomiseBatteryData(data::BatteryData &battery_data)
  {
    // Generates a voltage data between 0 and 499.
    battery_data.voltage = static_cast<uint16_t>(rand() % 500);

    // Generates a current data between 0 and 499.
    battery_data.current = static_cast<int16_t>(rand() % 500);

    // Generates a charge percentage data between 0 and 100.
    battery_data.charge = static_cast<uint8_t>(rand() % 101);

    // Generates an average temperature data between 0 and 99 C.
    battery_data.average_temperature = static_cast<int8_t>(rand() % 100);

    // Below only for HighPowerBms! Value for BMSLP = 0
    // Generates a cell voltage data between 0 and 50000 mV.
    for (size_t i = 0; i < 36; ++i) {
      battery_data.cell_voltage[i] = static_cast<uint16_t>((rand() % 500) * 100);
    }

    // Generates a low temperature data between 0 and 99 C.
    battery_data.low_temperature = static_cast<int8_t>(rand() % 100);

    // Generates a high temperature data between 0 and 99 C.
    battery_data.high_temperature = static_cast<int8_t>(rand() % 100);

    // Generates a low cell voltage data between 0 and 50000 mV.
    battery_data.low_voltage_cell = static_cast<uint16_t>((rand() % 500) * 100);

    // Generates a high cell voltage data between 0 and 50000 mV.
    battery_data.high_voltage_cell = static_cast<uint16_t>((rand() % 500) * 100);

    // Generates a random bool value for IMD fault.
    battery_data.imd_fault = static_cast<bool>(rand() > (RAND_MAX / 2));
  }

  // Randomises the entries in a hyped::data::Batteries struct.
  static void randomiseBatteriesData(data::FullBatteryData &batteries_data)
  {
    randomiseModuleStatus(batteries_data.module_status);

    for (auto &battery_data : batteries_data.high_power_batteries) {
      randomiseBatteryData(battery_data);
    }
    for (auto &battery_data : batteries_data.low_power_batteries) {
      randomiseBatteryData(battery_data);
    }
  }

  //---------------------------------------------------------------------------
  // Emergency Brakes data
  //---------------------------------------------------------------------------

  // Randomises the entries in a hyped::data::EmergencyBrakes struct.
  static void randomiseBrakes(data::Brakes &brakes_data)
  {
    randomiseModuleStatus(brakes_data.module_status);

    for (size_t i = 0; i < brakes_data.kNumBrakes; ++i) {
      brakes_data.brakes_retracted[i] = static_cast<bool>(rand() > (RAND_MAX / 2));
    }
  }

  //---------------------------------------------------------------------------
  // Motor data
  //---------------------------------------------------------------------------

  // Randomises the entries in a hyped::data::Motors struct.
  static void randomiseMotors(data::Motors &motors_data)
  {
    randomiseModuleStatus(motors_data.module_status);

    // Generates a RPM data between 0 and 199 for all 4 motors.
    for (size_t i = 0; i < motors_data.kNumMotors; ++i) {
      motors_data.rpms[i] = static_cast<uint32_t>(rand() % 200);
    }
  }

  //---------------------------------------------------------------------------
  // Telemetry data
  //---------------------------------------------------------------------------

  // Randomises the entries in a hyped::data::Telemetry struct.
  static void randomiseTelemetry(data::Telemetry &telemetry_data)
  {
    randomiseModuleStatus(telemetry_data.module_status);

    // Generates a random bool value for all telemetry commands.
    telemetry_data.calibrate_command       = static_cast<bool>(rand() > (RAND_MAX / 2));
    telemetry_data.launch_command          = static_cast<bool>(rand() > (RAND_MAX / 2));
    telemetry_data.shutdown_command        = static_cast<bool>(rand() > (RAND_MAX / 2));
    telemetry_data.service_propulsion_go   = static_cast<bool>(rand() > (RAND_MAX / 2));
    telemetry_data.emergency_stop_command  = static_cast<bool>(rand() > (RAND_MAX / 2));
    telemetry_data.nominal_braking_command = static_cast<bool>(rand() > (RAND_MAX / 2));
  }

  //---------------------------------------------------------------------------
  // State Machine States
  //---------------------------------------------------------------------------

  // Randomises the entries in a hyped::data::StateMachine struct.
  static void randomiseStateMachine(data::StateMachine &stm_data)
  {
    stm_data.critical_failure = static_cast<bool>(rand() > (RAND_MAX / 2));
  }
};
}  // namespace hyped::testing<|MERGE_RESOLUTION|>--- conflicted
+++ resolved
@@ -86,11 +86,7 @@
     for (size_t i = 0; i < 3; ++i) {
       imu_data.acc[i] = static_cast<data::nav_t>((rand() % 100 + 75) + randomDecimal());
     }
-<<<<<<< HEAD
     for (size_t i = 0; i < 3; ++i) {
-=======
-    for (int i = 0; i < 3; i++) {
->>>>>>> b1149dd5
       imu_data.fifo.push_back(
         static_cast<data::NavigationVector>((rand() % 100 + 75) + randomDecimal()));
     }
@@ -183,7 +179,7 @@
   // Emergency Brakes data
   //---------------------------------------------------------------------------
 
-  // Randomises the entries in a hyped::data::EmergencyBrakes struct.
+  // Randomises the entries in a hyped::data::Brakes struct.
   static void randomiseBrakes(data::Brakes &brakes_data)
   {
     randomiseModuleStatus(brakes_data.module_status);
