#include "main.hpp"

#include <iostream>

namespace hyped::navigation {

Main::Main()
    : utils::concurrent::Thread(
      utils::Logger("NAVIGATION", utils::System::getSystem().config_.log_level_navigation))
{
}

void Main::run()
{
  auto &system = utils::System::getSystem();
  log_.info("Axis: %d", system.config_.axis);
  log_.info("Navigation waiting for calibration");

  auto &data               = data::Data::getInstance();
  bool navigation_complete = false;

  // Setting module status for state machine transition
  data::Navigation nav_data = data.getNavigationData();
  nav_data.module_status    = data::ModuleStatus::kInit;
  data.setNavigationData(nav_data);

  // wait for calibration state for calibration
  while (system.isRunning() && !navigation_complete) {
    const auto current_state = data.getStateMachineData().current_state;

    switch (current_state) {
      case data::State::kIdle:
      case data::State::kPreReady:
      case data::State::kReady:
      case data::State::kPreCalibrating:
        break;
      case data::State::kCalibrating:
        if (nav_.getModuleStatus() == data::ModuleStatus::kInit) { nav_.calibrateGravity(); }
        break;
      case data::State::kAccelerating:
        if (!nav_.getHasInit()) {
          nav_.initialiseTimestamps();
          nav_.setHasInit();
        }
        nav_.navigate();
        break;
      case data::State::kPreBraking:
      case data::State::kNominalBraking:
      case data::State::kCruising:
      case data::State::kFailurePreBraking:
<<<<<<< HEAD
      case data::State::kFailureBraking:
=======
      case data::State::kEmergencyBraking:
>>>>>>> b1149dd5
        nav_.navigate();
        break;
      case data::State::kFailureStopped:
      case data::State::kFinished:
      case data::State::kInvalid:
        navigation_complete = true;
        break;
    }
  }
}
}  // namespace hyped::navigation<|MERGE_RESOLUTION|>--- conflicted
+++ resolved
@@ -48,11 +48,7 @@
       case data::State::kNominalBraking:
       case data::State::kCruising:
       case data::State::kFailurePreBraking:
-<<<<<<< HEAD
       case data::State::kFailureBraking:
-=======
-      case data::State::kEmergencyBraking:
->>>>>>> b1149dd5
         nav_.navigate();
         break;
       case data::State::kFailureStopped:
