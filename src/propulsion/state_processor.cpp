--- conflicted
+++ resolved
@@ -6,30 +6,6 @@
 
 StateProcessor::StateProcessor(utils::Logger &log)
     : log_(log),
-<<<<<<< HEAD
-      sys_(System::getSystem()),
-      data_(Data::getInstance()),
-      motor_data_(data_.getMotorData()),
-      motorAmount(motorAmount),
-      initialized(false),
-      criticalError(false),
-      servicePropulsionSpeed(100),
-      speed(0),
-      regulator()
-{
-  // rpmCalculator = new CalculateRpm(log);
-
-  useFakeController = sys_.fake_motors;
-
-  navigationData = data_.getNavigationData();
-
-  controllers = new IController *[motorAmount];
-
-  if (useFakeController) {  // Use the test controllers implementation
-    log_.INFO("Motor", "Intializing with fake controller");
-    for (int i = 0; i < motorAmount; i++) {
-      controllers[i] = new FakeController(log_, i, false);
-=======
       sys_(utils::System::getSystem()),
       data_(data::Data::getInstance()),
       is_initialised_(false),
@@ -39,7 +15,6 @@
     log_.INFO("STATE-PROCESSOR", "constructing with fake controllers");
     for (size_t i = 0; i < data::Motors::kNumMotors; ++i) {
       controllers_.at(i) = std::make_unique<FakeController>(log_, i, false);
->>>>>>> ffcc3c0f
     }
   } else {  // Use real controllers
     log_.INFO("STATE-PROCESSOR", "constructing with real controllers");
@@ -127,11 +102,7 @@
   }
 }
 
-<<<<<<< HEAD
-int32_t StateProcessor::calculateAverageRpm(IController **controllers)
-=======
 int32_t StateProcessor::calculateAverageRpm()
->>>>>>> ffcc3c0f
 {
   int32_t total = 0;
   for (auto &controller : controllers_) {
@@ -153,11 +124,7 @@
   return max_current;
 }
 
-<<<<<<< HEAD
-int32_t StateProcessor::calculateMaxTemp(IController **controllers)
-=======
 int32_t StateProcessor::calculateMaximumTemperature()
->>>>>>> ffcc3c0f
 {
   int32_t max_temp = 0;
   for (auto &controller : controllers_) {
