

# define VERBOSE to see executed commands

TARGET=hyped
MAIN=main.cpp
SRCS_DIR:=src
LIBS_DIR:=lib
OBJS_DIR:=bin

CFLAGS:=-pthread -std=c++11 -O2 -Wall -Wno-unused-result
LFLAGS:=-lpthread -pthread

# default configuration
CROSS=0
NOLINT=0
PROTOBUF=0
EIGEN=$(LIBS_DIR)/Eigen

ifeq ($(CROSS), 0)
	CC:=g++
	UNAME=$(shell uname)
	ifneq ($(UNAME),Linux)
		# assume Windows
		UNAME='Windows'
		CFLAGS:=$(CFLAGS) -DWIN
	endif
	ARCH=$(shell uname -m)
	ifneq (,$(findstring 64,$(ARCH)))
		CFLAGS:=$(CFLAGS) -DARCH_64
	endif
else
	CC:=hyped-cross-g++
	CFLAGS:=$(CFLAGS) -DARCH_32
	LFLAGS:= $(LFLAGS) -static
$(info cross-compiling)
endif

# test if compiler is installed
ifeq ($(shell which $(CC)), )
$(error compiler $(CC) is not installed)
endif
LL:=$(CC)


include $(SRCS_DIR)/Source.files

ifeq ($(PROTOBUF), 1)
	CFLAGS:=$(CFLAGS) $(shell pkg-config --cflags protobuf)
	LFLAGS:=$(LFLAGS) $(shell pkg-config --libs protobuf)
	SRCS:=$(SRCS) $(shell find src/telemetry -type f -name '*.cpp' | sed 's|^src/||')
endif

SRCS := $(SRCS) $(MAIN)
OBJS := $(SRCS:.cpp=.o)

SRCS := $(patsubst %,$(SRCS_DIR)/%,$(SRCS))
OBJS := $(patsubst %,$(OBJS_DIR)/%,$(OBJS))

DEP_DIR := $(OBJS_DIR)
DEPFLAGS = -MT $@ -MMD -MP -MF $(DEP_DIR)/$*.d
INC_DIR := -I$(SRCS_DIR) -I$(LIBS_DIR)

# run "make VERBOSE=1" to see all commands
ifndef VERBOSE
	Verb := @
endif
Echo := $(Verb)echo



default: lint $(TARGET)

<<<<<<< HEAD

$(TARGET): $(OBJS)
=======
$(TARGET): $(EIGEN) $(OBJS)
>>>>>>> 0852128e
	$(Echo) "Linking executable $(MAIN) into $@"
	$(Verb) $(LL)  -o $@ $(OBJS) $(LFLAGS)


$(OBJS): $(OBJS_DIR)/%.o: $(SRCS_DIR)/%.cpp
	$(Echo) "Compiling $<"
	$(Verb) mkdir -p $(dir $@)
	$(Verb) $(CC) $(DEPFLAGS) $(CFLAGS) -o $@ -c $(INC_DIR) $<

lint:
ifeq ($(NOLINT), 0)
	$(Verb) python2.7 utils/Lint/presubmit.py
endif

testrunner: libtest
	$(VERB) $(MAKE) -C test

libtest: $(OBJS)
	$(Echo) "Making library"
	$(Verb) ar -cvq test/$@.a $(OBJS)

clean: cleanlint cleantest
	$(Verb) rm -rf $(OBJS_DIR)/
	$(Verb) rm -f $(TARGET)
	$(Verb) rm -f $(MAINS)
	$(Verb) find src | xargs touch
	$(Verb) touch Makefile

cleanlint:
	$(Verb) rm -f .cpplint-cache

define echo_var
	@echo $(1) = $($1)
endef

cleantest:
	cd test && $(MAKE) clean
	$(Verb) rm -f testrunner

.PHONY: doc
doc:
	$(Verb) doxygen Doxyfile

protoc:
	-$(Verb) mkdir -p src/telemetry/telemetrydata
	$(Verb) protoc -I=src/telemetry --cpp_out=src/telemetry/telemetrydata message.proto
	$(Verb) mv src/telemetry/telemetrydata/message.pb.cc src/telemetry/telemetrydata/message.pb.cpp


# Re-install eigen library if the tar file changes
$(EIGEN): $(EIGEN).tar.gz
	$(Echo) Unpacking Eigen library $@
	$(Verb) tar -zxvf $@.tar.gz -C lib > /dev/null
	$(Verb) touch $@

info:
	$(call echo_var,CC)
	$(call echo_var,TOP)
#	$(call echo_var,SRCS)
	$(call echo_var,OBJS)
#	$(call echo_var,MAINS)
	$(call echo_var,UNAME)
	$(call echo_var,CFLAGS)

-include $(OBJS:.o=.d)<|MERGE_RESOLUTION|>--- conflicted
+++ resolved
@@ -71,12 +71,7 @@
 
 default: lint $(TARGET)
 
-<<<<<<< HEAD
-
-$(TARGET): $(OBJS)
-=======
 $(TARGET): $(EIGEN) $(OBJS)
->>>>>>> 0852128e
 	$(Echo) "Linking executable $(MAIN) into $@"
 	$(Verb) $(LL)  -o $@ $(OBJS) $(LFLAGS)
 
