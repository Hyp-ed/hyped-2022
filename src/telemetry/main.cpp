#include "main.hpp"
#include "receiver.hpp"
#include "sender.hpp"

#include <utils/system.hpp>

namespace hyped::telemetry {

Main::Main(const uint8_t id, utils::Logger &log)
    : utils::concurrent::Thread{id, log},
      data_{data::Data::getInstance()},
      client_{log}
{
  log_.DBG("Telemetry", "Telemetry Main thread object created");
}

void Main::run()
{
  // check if telemetry is disabled
  const auto &sys                = utils::System::getSystem();
  data::Telemetry telemetry_data = data_.getTelemetryData();

  if (sys.telemetry_off) {
    log_.DBG("Telemetry", "Telemetry is disabled");
    log_.DBG("Telemetry", "Exiting Telemetry Main thread");
    telemetry_data.module_status = data::ModuleStatus::kReady;
    data_.setTelemetryData(telemetry_data);
    return;
  }

  log_.DBG("Telemetry", "Telemetry Main thread started");

  try {
    client_.connect();
  } catch (std::exception &e) {
    log_.ERR("Telemetry", e.what());
    log_.ERR("Telemetry", "Exiting Telemetry Main thread (due to error connecting)");

    telemetry_data.module_status = data::ModuleStatus::kCriticalFailure;
    data_.setTelemetryData(telemetry_data);

    return;
  }

  telemetry_data.module_status = data::ModuleStatus::kReady;
  data_.setTelemetryData(telemetry_data);

  Sender send_loop_thread{log_, data_, this->client_};
  Receiver receive_loop_thread{log_, data_, this->client_};
  send_loop_thread.start();
  receive_loop_thread.start();
  send_loop_thread.join();
  receive_loop_thread.join();

  log_.DBG("Telemetry", "Exiting Telemetry Main thread");
}

<<<<<<< HEAD
}  // namespace hyped::telemetry
=======
}  // namespace telemetry
>>>>>>> e69f5e4b
<|MERGE_RESOLUTION|>--- conflicted
+++ resolved
@@ -54,9 +54,4 @@
 
   log_.DBG("Telemetry", "Exiting Telemetry Main thread");
 }
-
-<<<<<<< HEAD
-}  // namespace hyped::telemetry
-=======
-}  // namespace telemetry
->>>>>>> e69f5e4b
+}  // namespace telemetry