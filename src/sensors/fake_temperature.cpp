#include "fake_temperature.hpp"

#include <stdlib.h>

#include <utils/system.hpp>
#include <utils/timer.hpp>

namespace hyped::sensors {

FakeTemperature::FakeTemperature(bool is_fail)
    : data_(data::Data::getInstance()),
<<<<<<< HEAD
      log_("FAKE-TEMPERATURE", utils::System::getSystem().config_.log_level_sensors),
=======
>>>>>>> 54dc8ea1
      failure_(300),
      success_(30),
      is_fail_(is_fail),
      acc_start_time_(0),
      acc_started_(false),
      failure_time_(0),
      failure_happened_(false)
{
  temp_.temp   = success_;
  auto &system = utils::System::getSystem();
  utils::Logger log("FAKE-TEMPERATURE", system.config_.log_level);
  if (is_fail_) {
    log.info("fail initialised");
  } else {
    log.info("initialised");
  }
}

void FakeTemperature::run()
{
  // We want to fail after we start accelerating
  // We can make it random from 0 to 20 seconds
  if (!acc_started_) {
    data::State state = data_.getStateMachineData().current_state;
    if (state == data::State::kAccelerating) {
      acc_start_time_ = utils::Timer::getTimeMicros();
      // Generate a random time for a failure
      if (is_fail_) failure_time_ = (rand() % 20 + 1) * 1000000;
      acc_started_ = true;
    }
  }
  checkFailure();
}

void FakeTemperature::checkFailure()
{
  if (is_fail_ && failure_time_ != 0 && !failure_happened_) {
    if (utils::Timer::getTimeMicros() - acc_start_time_ >= failure_time_) {
      temp_.temp        = failure_;
      failure_happened_ = true;
    }
  }
}

uint8_t FakeTemperature::getData()
{
  return temp_.temp;
}

}  // namespace hyped::sensors<|MERGE_RESOLUTION|>--- conflicted
+++ resolved
@@ -9,10 +9,7 @@
 
 FakeTemperature::FakeTemperature(bool is_fail)
     : data_(data::Data::getInstance()),
-<<<<<<< HEAD
       log_("FAKE-TEMPERATURE", utils::System::getSystem().config_.log_level_sensors),
-=======
->>>>>>> 54dc8ea1
       failure_(300),
       success_(30),
       is_fail_(is_fail),
