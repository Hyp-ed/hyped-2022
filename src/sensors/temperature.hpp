--- conflicted
+++ resolved
@@ -26,7 +26,7 @@
    * @brief returns int representation of temperature
    * @return int temperature degrees C
    */
-  virtual uint8_t getData() = 0;
+  virtual uint8_t getData() const = 0;
 };
 
 class Temperature : public ITemperature {
@@ -37,11 +37,7 @@
    * @param pin for specific ADC pin
    */
   Temperature(const uint8_t pin);
-<<<<<<< HEAD
   ~Temperature();
-=======
-  ~Temperature() {}
->>>>>>> 4404aa8c
 
   /**
    * @brief
@@ -64,16 +60,8 @@
    */
   static int8_t scaleData(uint8_t raw_value);
 
-<<<<<<< HEAD
   utils::Logger log_;
   utils::io::Adc pin_;
-=======
-  /**
-   * @brief ADC pin
-   */
-  utils::io::ADC pin_;
-  utils::Logger log_;
->>>>>>> 4404aa8c
 
   /**
    * @brief int from data structs
