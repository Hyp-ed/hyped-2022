#include "randomiser.hpp"
#include "test.hpp"

#include <random>
#include <string>
#include <vector>

#include <gtest/gtest.h>

#include <data/data.hpp>
#include <state_machine/main.hpp>
#include <utils/concurrent/thread.hpp>
#include <utils/logger.hpp>
#include <utils/system.hpp>

namespace hyped::testing {

class RunTest : public Test {
 protected:
  static constexpr int kTestSize = 10;

  // ---- Data -----------------

  data::Data &data_ = data::Data::getInstance();

  data::EmergencyBrakes brakes_data_;
  data::Navigation nav_data_;
  data::Batteries batteries_data_;
  data::Telemetry telemetry_data_;
  data::Sensors sensors_data_;
  data::Motors motors_data_;
  data::StateMachine stm_data_;

  void randomiseInternally()
  {
    Randomiser::randomiseBrakes(brakes_data_);
    Randomiser::randomiseNavigation(nav_data_);
    Randomiser::randomiseTelemetry(telemetry_data_);
    Randomiser::randomiseMotors(motors_data_);
    Randomiser::randomiseSensorsData(sensors_data_);
    Randomiser::randomiseBatteriesData(batteries_data_);
  }

  /**
   *  This method is used to force the emergency case.
   */
  void forceEmergency()
  {
    // We only need to set one critical failure as other behaviour
    // is tested in transitions.test.cpp.
    brakes_data_.module_status = data::ModuleStatus::kCriticalFailure;
  }

  /**
   *  The updated data is written.
   */
  void writeData()
  {
    data_.setEmergencyBrakesData(brakes_data_);
    data_.setNavigationData(nav_data_);
    data_.setTelemetryData(telemetry_data_);
    data_.setMotorData(motors_data_);
    data_.setSensorsData(sensors_data_);
    data_.setBatteriesData(batteries_data_);
  }

  /**
   *  The written data is read.
   */
  void readData()
  {
    brakes_data_    = data_.getEmergencyBrakesData();
    stm_data_       = data_.getStateMachineData();
    nav_data_       = data_.getNavigationData();
    telemetry_data_ = data_.getTelemetryData();
    motors_data_    = data_.getMotorData();
    sensors_data_   = data_.getSensorsData();
    batteries_data_ = data_.getBatteriesData();
  }

  /**
   * Allows the state machine thread to process the central data structure and transition between
   * states.
   *
   * If tests are failing for no apparent reason, try increasing the sleep duration to be sure this
   * is not the source of the problem.
   */
  void waitForUpdate() { utils::concurrent::Thread::sleep(20); }

  // ---- Run steps --------------

  /**
   * Simulating program start up and making sure undesired transitions from Idle are being
   * prevented.
   */
  void initialiseData()
  {
    readData();

    // Randomise data
    randomiseInternally();

    // Prevent Idle -> FailureStopped
    telemetry_data_.emergency_stop_command = false;

    // Prevent Idle -> Calibrating
    brakes_data_.module_status        = data::ModuleStatus::kStart;
    nav_data_.module_status           = data::ModuleStatus::kStart;
    telemetry_data_.module_status     = data::ModuleStatus::kStart;
    motors_data_.module_status        = data::ModuleStatus::kStart;
    sensors_data_.module_status       = data::ModuleStatus::kStart;
    batteries_data_.module_status     = data::ModuleStatus::kStart;
    telemetry_data_.calibrate_command = false;

    // Verify transition conditions are as intended
    const bool has_emergency = state_machine::checkEmergency(
      log_, brakes_data_, nav_data_, batteries_data_, telemetry_data_, sensors_data_, motors_data_);
    const bool has_calibrate_command   = state_machine::checkCalibrateCommand(telemetry_data_);
    const bool has_modules_initialised = state_machine::checkModulesInitialised(
      log_, brakes_data_, nav_data_, batteries_data_, telemetry_data_, sensors_data_, motors_data_);

    ASSERT_EQ(false, has_emergency);
    ASSERT_EQ(false, has_calibrate_command);
    ASSERT_EQ(false, has_modules_initialised);

    // Let STM do its thing
    writeData();
    waitForUpdate();
    readData();
  }

  /**
   * Modifies data such that the Idle -> PreCalibrating transition conditions are met and verifies
   * the behaviour.
   */

  void testIdleToPreCalibrating()
  {
    // Check initial state
    readData();
    ASSERT_EQ(stm_data_.current_state, hyped::data::State::kIdle);

    // Randomise data
    randomiseInternally();

    // Prevent Idle -> FailureStopped
    telemetry_data_.emergency_stop_command = false;

    // Enforce Idle -> PreCalibrating
    telemetry_data_.calibrate_command = false;
    brakes_data_.module_status        = data::ModuleStatus::kInit;
    nav_data_.module_status           = data::ModuleStatus::kInit;
    telemetry_data_.module_status     = data::ModuleStatus::kInit;
    motors_data_.module_status        = data::ModuleStatus::kInit;
    sensors_data_.module_status       = data::ModuleStatus::kInit;
    batteries_data_.module_status     = data::ModuleStatus::kInit;

    // Verify transition conditions are as intended
    const bool has_emergency = state_machine::checkEmergency(
      log_, brakes_data_, nav_data_, batteries_data_, telemetry_data_, sensors_data_, motors_data_);
    const bool has_calibrating_command = state_machine::checkCalibrateCommand(telemetry_data_);
    const bool has_modules_initialised = state_machine::checkModulesInitialised(
      log_, brakes_data_, nav_data_, batteries_data_, telemetry_data_, sensors_data_, motors_data_);
    const bool has_modules_ready = state_machine::checkModulesReady(
      log_, brakes_data_, nav_data_, batteries_data_, telemetry_data_, sensors_data_, motors_data_);

    ASSERT_EQ(false, has_emergency);
    ASSERT_EQ(false, has_calibrating_command);
    ASSERT_EQ(true, has_modules_initialised);
    ASSERT_EQ(false, has_modules_ready);

    // Let STM do its thing
    writeData();
    waitForUpdate();
    readData();

    // Check result
    ASSERT_EQ(stm_data_.critical_failure, false) << "encountered failure in Idle";
    ASSERT_EQ(stm_data_.current_state, hyped::data::State::kPreCalibrating)
      << "failed to transition from Idle to PreCalibrating";
  }

  /**
   * Modifies data such that the Idle -> FailureStopped transition conditions are met and verifies
   * the behaviour.
   */
  void testIdleEmergency()
  {
    // Check initial state
    readData();
    ASSERT_EQ(stm_data_.current_state, hyped::data::State::kIdle);

    // Randomise data
    randomiseInternally();

    // Enforce Idle -> FailureStopped
    forceEmergency();

    // Prevent FailureStopped -> Off
    telemetry_data_.shutdown_command = false;

    // Verify transition conditions are as intended
    const bool has_emergency = state_machine::checkEmergency(
      log_, brakes_data_, nav_data_, batteries_data_, telemetry_data_, sensors_data_, motors_data_);
    const bool has_shutdown_command = state_machine::checkShutdownCommand(telemetry_data_);

    ASSERT_EQ(true, has_emergency);
    ASSERT_EQ(false, has_shutdown_command);

    // Let STM do its thing
    writeData();
    waitForUpdate();
    readData();

    // Check result
    ASSERT_EQ(stm_data_.critical_failure, false) << "encountered failure in Idle";
    ASSERT_EQ(stm_data_.current_state, hyped::data::State::kFailureStopped)
      << "failed to transition from Idle to FailureStopped";
  }

  /**
   * Modifies data such that the PreCalibrating -> Calibrating transition conditions are met and
   * verifies the behaviour.
   */

  void testPreCalibratingToCalibrating()
  {
    // Check initial state
    readData();
    ASSERT_EQ(stm_data_.current_state, hyped::data::State::kPreCalibrating);

    // Randomise data
    randomiseInternally();

    // Prevent PreCalibrating -> FailureStopped
    telemetry_data_.emergency_stop_command = false;

    // Enforce Idle -> PreCalibrating
    telemetry_data_.calibrate_command = true;
    brakes_data_.module_status        = data::ModuleStatus::kInit;
    nav_data_.module_status           = data::ModuleStatus::kInit;
    telemetry_data_.module_status     = data::ModuleStatus::kInit;
    motors_data_.module_status        = data::ModuleStatus::kInit;
    sensors_data_.module_status       = data::ModuleStatus::kInit;
    batteries_data_.module_status     = data::ModuleStatus::kInit;

    // Prevent Calibrating -> Ready
    // >> No work required due to the above

    // Verify transition conditions are as intended
    const bool has_emergency = state_machine::checkEmergency(
      log_, brakes_data_, nav_data_, batteries_data_, telemetry_data_, sensors_data_, motors_data_);
    const bool has_calibrating_command = state_machine::checkCalibrateCommand(telemetry_data_);
    const bool has_modules_initialised = state_machine::checkModulesInitialised(
      log_, brakes_data_, nav_data_, batteries_data_, telemetry_data_, sensors_data_, motors_data_);
    const bool has_modules_ready = state_machine::checkModulesReady(
      log_, brakes_data_, nav_data_, batteries_data_, telemetry_data_, sensors_data_, motors_data_);

    ASSERT_EQ(false, has_emergency);
    ASSERT_EQ(true, has_calibrating_command);
    ASSERT_EQ(true, has_modules_initialised);
    ASSERT_EQ(false, has_modules_ready);

    // Let STM do its thing
    writeData();
    waitForUpdate();
    readData();

    // Check result
    ASSERT_EQ(stm_data_.critical_failure, false) << "encountered failure in PreCalibrating";
    ASSERT_EQ(stm_data_.current_state, hyped::data::State::kCalibrating)
      << "failed to transition from PreCalibrating to Calibrating";
  }

  /**
   * Modifies data such that the PreCalibrating -> FailureStopped transition conditions are met and
   * verifies the behaviour.
   */
  void testPreCalibratingEmergency()
  {
    // Check initial state
    readData();
    ASSERT_EQ(stm_data_.current_state, hyped::data::State::kPreCalibrating);

    // Randomise data
    randomiseInternally();

    // Enforce PreCalibrating -> FailureStopped
    forceEmergency();

    // Prevent FailureStopped -> Off
    telemetry_data_.shutdown_command = false;

    // Verify transition conditions are as intended
    const bool has_emergency = state_machine::checkEmergency(
      log_, brakes_data_, nav_data_, batteries_data_, telemetry_data_, sensors_data_, motors_data_);
    const bool has_shutdown_command = state_machine::checkShutdownCommand(telemetry_data_);

    ASSERT_EQ(true, has_emergency);
    ASSERT_EQ(false, has_shutdown_command);

    // Let STM do its thing
    writeData();
    waitForUpdate();
    readData();

    // Check result
    ASSERT_EQ(stm_data_.critical_failure, false) << "encountered failure in PreCalibrating";
    ASSERT_EQ(stm_data_.current_state, hyped::data::State::kFailureStopped)
      << "failed to transition from PreCalibrating to FailureStopped";
  }

  /**
   * Modifies data such that the Calibrating -> Ready transition conditions are met and verifies
   * the behaviour.
   */
  void testCalibratingToReady()
  {
    // Check initial state
    readData();
    ASSERT_EQ(stm_data_.current_state, hyped::data::State::kCalibrating);

    // Randomise data
    randomiseInternally();

    // Prevent Calibrating -> FailureStopped
    telemetry_data_.emergency_stop_command = false;

    // Enforce Calibrating -> Ready
    brakes_data_.module_status    = data::ModuleStatus::kReady;
    nav_data_.module_status       = data::ModuleStatus::kReady;
    telemetry_data_.module_status = data::ModuleStatus::kReady;
    motors_data_.module_status    = data::ModuleStatus::kReady;
    sensors_data_.module_status   = data::ModuleStatus::kReady;
    batteries_data_.module_status = data::ModuleStatus::kReady;

    // Prevent Ready -> Accelerating
    telemetry_data_.launch_command = false;

    // Verify transition conditions are as intended
    const bool has_emergency = state_machine::checkEmergency(
      log_, brakes_data_, nav_data_, batteries_data_, telemetry_data_, sensors_data_, motors_data_);
    const bool has_modules_ready = state_machine::checkModulesReady(
      log_, brakes_data_, nav_data_, batteries_data_, telemetry_data_, sensors_data_, motors_data_);
    const bool has_launch_command = state_machine::checkLaunchCommand(telemetry_data_);

    ASSERT_EQ(false, has_emergency);
    ASSERT_EQ(true, has_modules_ready);
    ASSERT_EQ(false, has_launch_command);

    // Let STM do its thing
    writeData();
    waitForUpdate();
    readData();

    // Check result
    ASSERT_EQ(stm_data_.critical_failure, false) << "encountered failure in Calibrating";
    ASSERT_EQ(stm_data_.current_state, hyped::data::State::kReady)
      << "failed to transition from Calibrating to Ready";
  }

  /**
   * Modifies data such that the Calibrating -> FailureStopped transition conditions are met and
   * verifies the behaviour.
   */
  void testCalibratingEmergency()
  {
    // Check initial state
    readData();
    ASSERT_EQ(stm_data_.current_state, hyped::data::State::kCalibrating);

    // Randomise data
    randomiseInternally();

    // Enforce Calibrating -> FailureStopped
    forceEmergency();

    // Prevent FailureStopped -> Off
    telemetry_data_.shutdown_command = false;

    // Verify transition conditions are as intended
    const bool has_emergency = state_machine::checkEmergency(
      log_, brakes_data_, nav_data_, batteries_data_, telemetry_data_, sensors_data_, motors_data_);
    const bool has_shutdown_command = state_machine::checkShutdownCommand(telemetry_data_);

    ASSERT_EQ(true, has_emergency);
    ASSERT_EQ(false, has_shutdown_command);

    // Let STM do its thing
    writeData();
    waitForUpdate();
    readData();

    // Check result
    ASSERT_EQ(stm_data_.critical_failure, false) << "encountered failure in Calibrating";
    ASSERT_EQ(stm_data_.current_state, hyped::data::State::kFailureStopped)
      << "failed to transition from Calibrating to FailureStopped";
  }

  /**
   * Modifies data such that the Ready -> Accelerating transition conditions are met and
   * verifies the behaviour.
   */
  void testReadyToAccelerating()
  {
    // Check initial state
    readData();
    ASSERT_EQ(stm_data_.current_state, hyped::data::State::kReady);

    // Randomise data
    randomiseInternally();

    // Prevent Ready -> FailureStopped
    brakes_data_.module_status             = data::ModuleStatus::kReady;
    nav_data_.module_status                = data::ModuleStatus::kReady;
    telemetry_data_.module_status          = data::ModuleStatus::kReady;
    motors_data_.module_status             = data::ModuleStatus::kReady;
    sensors_data_.module_status            = data::ModuleStatus::kReady;
    batteries_data_.module_status          = data::ModuleStatus::kReady;
    telemetry_data_.emergency_stop_command = false;

    // Enforce Ready -> Accelerating
    telemetry_data_.launch_command = true;
    sensors_data_.high_power_off   = false;

    // Prevent Accelerating -> NominalBraking
    nav_data_.displacement     = 0;
    nav_data_.braking_distance = 0;

    // Prevent Accelerating -> Cruising
    nav_data_.velocity = data::Navigation::kMaximumVelocity / 2;

    // Verify transition conditions are as intended
    const bool has_emergency = state_machine::checkEmergency(
      log_, brakes_data_, nav_data_, batteries_data_, telemetry_data_, sensors_data_, motors_data_);
    const bool has_launch_command       = state_machine::checkLaunchCommand(telemetry_data_);
    const bool has_entered_braking_zone = state_machine::checkEnteredBrakingZone(log_, nav_data_);
    const bool has_reached_max_velocity = state_machine::checkReachedMaxVelocity(log_, nav_data_);
    const bool has_high_power_off       = state_machine::checkHighPowerOff(sensors_data_);

    ASSERT_EQ(false, has_emergency);
    ASSERT_EQ(true, has_launch_command);
    ASSERT_EQ(false, has_entered_braking_zone);
    ASSERT_EQ(false, has_reached_max_velocity);
    ASSERT_EQ(false, has_high_power_off);

    // Let STM do its thing
    writeData();
    waitForUpdate();
    readData();

    // Check result
    ASSERT_EQ(stm_data_.critical_failure, false) << "encountered failure in Ready";
    ASSERT_EQ(stm_data_.current_state, hyped::data::State::kAccelerating)
      << "failed to transition from Ready to Accelerating";
  }

  /**
   * Modifies data such that the Ready -> FailureStopped transition conditions are met and
   * verifies the behaviour.
   */
  void testReadyEmergency()
  {
    // Check initial state
    readData();
    ASSERT_EQ(stm_data_.current_state, hyped::data::State::kReady);

    // Randomise data
    randomiseInternally();

    // Enforce Ready -> FailureStopped
    forceEmergency();

    // Prevent FailureStopped -> Off
    telemetry_data_.shutdown_command = false;

    // Verify transition conditions are as intended
    const bool has_emergency = state_machine::checkEmergency(
      log_, brakes_data_, nav_data_, batteries_data_, telemetry_data_, sensors_data_, motors_data_);
    const bool has_shutdown_command = state_machine::checkShutdownCommand(telemetry_data_);

    ASSERT_EQ(true, has_emergency);
    ASSERT_EQ(false, has_shutdown_command);

    // Let STM do its thing
    writeData();
    waitForUpdate();
    readData();

    ASSERT_EQ(stm_data_.critical_failure, false) << "encountered critical failure in Ready";
    ASSERT_EQ(stm_data_.current_state, hyped::data::State::kFailureStopped)
      << "failed to transition from Ready to FailureStopped";
  }

  /**
   * Modifies data such that the Accelerating -> PreBraking transition conditions are met and
   * verifies the behaviour.
   */
  void testAcceleratingToPreBraking()
  {
    // Check initial state
    readData();
    ASSERT_EQ(stm_data_.current_state, hyped::data::State::kAccelerating);

    // Randomise data
    randomiseInternally();

    // Prevent Accelerating -> FailureBraking
    brakes_data_.module_status             = data::ModuleStatus::kReady;
    nav_data_.module_status                = data::ModuleStatus::kReady;
    telemetry_data_.module_status          = data::ModuleStatus::kReady;
    motors_data_.module_status             = data::ModuleStatus::kReady;
    sensors_data_.module_status            = data::ModuleStatus::kReady;
    batteries_data_.module_status          = data::ModuleStatus::kReady;
    telemetry_data_.emergency_stop_command = false;

    // Prevent PreBraking -> NominalBraking
    sensors_data_.high_power_off = false;

    // Prevent PreBraking -> Finished
    nav_data_.velocity = 100;

    // Verify transition conditions are as intended
    const bool has_emergency = state_machine::checkEmergency(
      log_, brakes_data_, nav_data_, batteries_data_, telemetry_data_, sensors_data_, motors_data_);
    const bool has_entered_braking_zone = state_machine::checkEnteredBrakingZone(log_, nav_data_);
    const bool has_stopped              = state_machine::checkPodStopped(log_, nav_data_);
    const bool has_high_power_off       = state_machine::checkHighPowerOff(sensors_data_);

    ASSERT_EQ(false, has_emergency);
    ASSERT_EQ(true, has_entered_braking_zone);
    ASSERT_EQ(false, has_stopped);
    ASSERT_EQ(false, has_high_power_off);

    // Let STM do its thing
    writeData();
    waitForUpdate();
    readData();

    // Check result
    ASSERT_EQ(stm_data_.critical_failure, false) << "encountered failure in Accelerating";
    ASSERT_EQ(stm_data_.current_state, hyped::data::State::kPreBraking)
      << "failed to transition from Accelerating to PreBraking";
  }

  /**
   * Modifies data_ such that the Accelerating -> Cruising transition conditions are met and
   * verifies the behaviour.
   */
  void testAcceleratingToCruising()
  {
    // Check initial state
    readData();
    ASSERT_EQ(stm_data_.current_state, hyped::data::State::kAccelerating);

    // Randomise data_
    randomiseInternally();

    // Prevent Accelerating -> FailureBraking
    brakes_data_.module_status             = data::ModuleStatus::kReady;
    nav_data_.module_status                = data::ModuleStatus::kReady;
    telemetry_data_.module_status          = data::ModuleStatus::kReady;
    motors_data_.module_status             = data::ModuleStatus::kReady;
    sensors_data_.module_status            = data::ModuleStatus::kReady;
    batteries_data_.module_status          = data::ModuleStatus::kReady;
    telemetry_data_.emergency_stop_command = false;

    // Prevent Cruising -> NominalBraking
    sensors_data_.high_power_off = false;

    // Prevent Accelerating -> NominalBraking
    // Prevent Cruising -> NominalBraking
    nav_data_.braking_distance = 0;
    nav_data_.displacement     = 0;

    // Enforce Accelerating -> Cruising
    nav_data_.velocity = data::Navigation::kMaximumVelocity;

    // Verify transition conditions are as intended
    const bool has_emergency = state_machine::checkEmergency(
      log_, brakes_data_, nav_data_, batteries_data_, telemetry_data_, sensors_data_, motors_data_);
    const bool has_entered_braking_zone = state_machine::checkEnteredBrakingZone(log_, nav_data_);
    const bool has_reached_max_velocity = state_machine::checkReachedMaxVelocity(log_, nav_data_);
    const bool has_high_power_off       = state_machine::checkHighPowerOff(sensors_data_);

    ASSERT_EQ(false, has_emergency);
    ASSERT_EQ(false, has_entered_braking_zone);
    ASSERT_EQ(true, has_reached_max_velocity);
    ASSERT_EQ(false, has_high_power_off);

    // Let STM do its thing
    writeData();
    waitForUpdate();
    readData();

    // Check result
    ASSERT_EQ(stm_data_.critical_failure, false) << "encountered failure in Accelerating";
    ASSERT_EQ(stm_data_.current_state, hyped::data::State::kCruising)
      << "failed to transition from Accelerating to Cruising";
  }

  /**
   * Modifies data_ such that the Accelerating -> FailurePreBraking transition conditions are met
   * and verifies the behaviour.
   */
  void testAcceleratingEmergency()
  {
    // Check initial state
    readData();
    ASSERT_EQ(stm_data_.current_state, hyped::data::State::kAccelerating);

    // Randomise data
    randomiseInternally();

    // Enforce Accelerating -> FailurePreBraking
    forceEmergency();

    // Prevent FailurePreBraking -> FailureStopped
    nav_data_.velocity = 100;

    // Verify transition conditions are as intended
<<<<<<< HEAD
    const bool has_emergency      = checkEmergency(log_, brakes_data_, nav_data_, batteries_data_,
                                                   telemetry_data_, sensors_data_, motors_data_);
    const bool has_stopped        = checkPodStopped(log_, nav_data_);
    const bool has_high_power_off = checkHighPowerOff(sensors_data_);
=======
    const bool has_emergency = state_machine::checkEmergency(
      log_, brakes_data_, nav_data_, batteries_data_, telemetry_data_, sensors_data_, motors_data_);
    const bool has_stopped        = state_machine::checkPodStopped(log_, nav_data_);
    const bool has_high_power_off = state_machine::checkHighPowerOff(sensors_data_);
>>>>>>> f79991e1

    ASSERT_EQ(true, has_emergency);
    ASSERT_EQ(false, has_stopped);
    ASSERT_EQ(false, has_high_power_off);

    // Let STM do its thing
    writeData();
    waitForUpdate();
    readData();

    // Check result
    ASSERT_EQ(stm_data_.critical_failure, false) << "encountered failure in Accelerating";
    ASSERT_EQ(stm_data_.current_state, hyped::data::State::kFailurePreBraking)
      << "failed to transition from Accelerating to FailurePreBraking";
  }

  /**
   * Modifies data_ such that the Cruising -> PreBraking transition conditions are met and
   * verifies the behaviour.
   */
  void testCruisingToPreBraking()
  {
    // Check initial state
    readData();
    ASSERT_EQ(stm_data_.current_state, hyped::data::State::kCruising);

    // Randomise data
    randomiseInternally();

    // Prevent Cruising -> FailureBraking
    brakes_data_.module_status             = data::ModuleStatus::kReady;
    nav_data_.module_status                = data::ModuleStatus::kReady;
    telemetry_data_.module_status          = data::ModuleStatus::kReady;
    motors_data_.module_status             = data::ModuleStatus::kReady;
    sensors_data_.module_status            = data::ModuleStatus::kReady;
    batteries_data_.module_status          = data::ModuleStatus::kReady;
    telemetry_data_.emergency_stop_command = false;

    // Prevent PreBraking -> NominalBraking
    sensors_data_.high_power_off = false;

    // Prevent PreBraking -> Finished
    nav_data_.velocity = 100;

    // Verify transition conditions are as intended
    const bool has_emergency = state_machine::checkEmergency(
      log_, brakes_data_, nav_data_, batteries_data_, telemetry_data_, sensors_data_, motors_data_);
    const bool has_entered_braking_zone = state_machine::checkEnteredBrakingZone(log_, nav_data_);
    const bool has_stopped              = state_machine::checkPodStopped(log_, nav_data_);
    const bool has_high_power_off       = state_machine::checkHighPowerOff(sensors_data_);

    ASSERT_EQ(false, has_emergency);
    ASSERT_EQ(true, has_entered_braking_zone);
    ASSERT_EQ(false, has_stopped);
    ASSERT_EQ(false, has_high_power_off);

    // Let STM do its thing
    writeData();
    waitForUpdate();
    readData();

    // Check result
    ASSERT_EQ(stm_data_.critical_failure, false) << "encountered failure in Cruising";
    ASSERT_EQ(stm_data_.current_state, hyped::data::State::kPreBraking)
      << "failed to transition from Cruising to PreBraking";
  }

  /**
   * Modifies data_ such that the Cruising-> FailurePreBraking transition conditions are met and
   * verifies the behaviour.
   */
  void testCruisingEmergency()
  {
    // Check initial state
    readData();
    ASSERT_EQ(stm_data_.current_state, hyped::data::State::kCruising);

    // Randomise data
    randomiseInternally();

    // Enforce Cruising -> FailurePreBraking
    forceEmergency();

    // Prevent FailurePreBraking -> FailureStopped
    nav_data_.velocity = 100;

    // Verify transition conditions are as intended
<<<<<<< HEAD
    const bool has_emergency      = checkEmergency(log_, brakes_data_, nav_data_, batteries_data_,
                                                   telemetry_data_, sensors_data_, motors_data_);
    const bool has_stopped        = checkPodStopped(log_, nav_data_);
    const bool has_high_power_off = checkHighPowerOff(sensors_data_);
=======
    const bool has_emergency = state_machine::checkEmergency(
      log_, brakes_data_, nav_data_, batteries_data_, telemetry_data_, sensors_data_, motors_data_);
    const bool has_stopped        = state_machine::checkPodStopped(log_, nav_data_);
    const bool has_high_power_off = state_machine::checkHighPowerOff(sensors_data_);
>>>>>>> f79991e1

    ASSERT_EQ(true, has_emergency);
    ASSERT_EQ(false, has_stopped);
    ASSERT_EQ(false, has_high_power_off);

    // Let STM do its thing
    writeData();
    waitForUpdate();
    readData();

    // Check result
    ASSERT_EQ(stm_data_.critical_failure, false) << "encountered failure in Cruising";
    ASSERT_EQ(stm_data_.current_state, hyped::data::State::kFailurePreBraking)
      << "failed to transition from Cruising to FailurePreBraking";
  }

  /**
   * Modifies data_ such that the PreBraking-> FailurePreBraking transition conditions are met and
   * verifies the behaviour.
   */
  void testPreBrakingEmergency()
  {
    // Check initial state
    readData();
    ASSERT_EQ(stm_data_.current_state, hyped::data::State::kPreBraking);

    // Randomise data
    randomiseInternally();

    // Enforce PreBraking -> FailurePreBraking
    forceEmergency();

    // Prevent FailurePreBraking -> FailureStopped
    nav_data_.velocity = 100;

    // Verify transition conditions are as intended
<<<<<<< HEAD
    const bool has_emergency      = checkEmergency(log_, brakes_data_, nav_data_, batteries_data_,
                                                   telemetry_data_, sensors_data_, motors_data_);
    const bool has_stopped        = checkPodStopped(log_, nav_data_);
    const bool has_high_power_off = checkHighPowerOff(sensors_data_);
=======
    const bool has_emergency = state_machine::checkEmergency(
      log_, brakes_data_, nav_data_, batteries_data_, telemetry_data_, sensors_data_, motors_data_);
    const bool has_stopped        = state_machine::checkPodStopped(log_, nav_data_);
    const bool has_high_power_off = state_machine::checkHighPowerOff(sensors_data_);
>>>>>>> f79991e1

    ASSERT_EQ(true, has_emergency);
    ASSERT_EQ(false, has_stopped);
    ASSERT_EQ(false, has_high_power_off);

    // Let STM do its thing
    writeData();
    waitForUpdate();
    readData();

    // Check result
    ASSERT_EQ(stm_data_.critical_failure, false) << "encountered failure in PreBraking";
    ASSERT_EQ(stm_data_.current_state, hyped::data::State::kFailurePreBraking)
      << "failed to transition from PreBraking to FailurePreBraking";
  }

  /**
   * Modifies data_ such that the PreBraking -> NominalBraking transition conditions are met and
   * verifies the behaviour.
   */
  void testPreBrakingToNominalBraking()
  {
    // Check initial state
    readData();
    ASSERT_EQ(stm_data_.current_state, hyped::data::State::kPreBraking);

    // Randomise data
    randomiseInternally();

    // Prevent PreBraking -> FailureBraking
    brakes_data_.module_status             = data::ModuleStatus::kReady;
    nav_data_.module_status                = data::ModuleStatus::kReady;
    telemetry_data_.module_status          = data::ModuleStatus::kReady;
    motors_data_.module_status             = data::ModuleStatus::kReady;
    sensors_data_.module_status            = data::ModuleStatus::kReady;
    batteries_data_.module_status          = data::ModuleStatus::kReady;
    telemetry_data_.emergency_stop_command = false;

    // Enforce PreBraking -> NominalBraking
    nav_data_.braking_distance   = 1000;
    nav_data_.displacement       = data::Navigation::kRunLength - nav_data_.braking_distance;
    sensors_data_.high_power_off = true;

    // Prevent NominalBraking -> Finished
    nav_data_.velocity = 100;

    // Verify transition conditions are as intended
    const bool has_emergency = state_machine::checkEmergency(
      log_, brakes_data_, nav_data_, batteries_data_, telemetry_data_, sensors_data_, motors_data_);
    const bool has_entered_braking_zone = state_machine::checkEnteredBrakingZone(log_, nav_data_);
    const bool has_stopped              = state_machine::checkPodStopped(log_, nav_data_);
    const bool has_high_power_off       = state_machine::checkHighPowerOff(sensors_data_);

    ASSERT_EQ(false, has_emergency);
    ASSERT_EQ(true, has_entered_braking_zone);
    ASSERT_EQ(false, has_stopped);
    ASSERT_EQ(true, has_high_power_off);

    // Let STM do its thing
    writeData();
    waitForUpdate();
    readData();

    // Check result
    ASSERT_EQ(stm_data_.critical_failure, false) << "encountered failure in PreBraking";
    ASSERT_EQ(stm_data_.current_state, hyped::data::State::kNominalBraking)
      << "failed to transition from PreBraking to NominalBraking";
  }

  /**
   * Modifies data such that the NominalBraking -> Finished transition conditions are met and
   * verifies the behaviour.
   */
  void testNominalBrakingToFinished()
  {
    // Check initial state
    readData();
    ASSERT_EQ(stm_data_.current_state, hyped::data::State::kNominalBraking);

    // Randomise data
    randomiseInternally();

    // Prevent NominalBraking -> FailureBraking
    brakes_data_.module_status             = data::ModuleStatus::kReady;
    nav_data_.module_status                = data::ModuleStatus::kReady;
    telemetry_data_.module_status          = data::ModuleStatus::kReady;
    motors_data_.module_status             = data::ModuleStatus::kReady;
    sensors_data_.module_status            = data::ModuleStatus::kReady;
    batteries_data_.module_status          = data::ModuleStatus::kReady;
    telemetry_data_.emergency_stop_command = false;

    // Enforce NominalBraking -> Finished
    nav_data_.velocity = 0;

    // Prevent Finished -> Off
    telemetry_data_.shutdown_command = false;

    // Verify transition conditions are as intended
    const bool has_emergency = state_machine::checkEmergency(
      log_, brakes_data_, nav_data_, batteries_data_, telemetry_data_, sensors_data_, motors_data_);
    const bool has_stopped          = state_machine::checkPodStopped(log_, nav_data_);
    const bool has_shutdown_command = state_machine::checkShutdownCommand(telemetry_data_);

    ASSERT_EQ(false, has_emergency);
    ASSERT_EQ(true, has_stopped);
    ASSERT_EQ(false, has_shutdown_command);

    // Let STM do its thing
    writeData();
    waitForUpdate();
    readData();

    // Check result
    ASSERT_EQ(stm_data_.critical_failure, false) << "encountered failure in NominalBraking";
    ASSERT_EQ(stm_data_.current_state, hyped::data::State::kFinished)
      << "failed to transition from NominalBraking to Finished";
  }

  /**
   * Modifies data such that the NominalBraking -> FailureBraking transition conditions are met and
   * verifies the behaviour.
   */
  void testNominalBrakingEmergency()
  {
    // Check initial state
    readData();
    ASSERT_EQ(stm_data_.current_state, hyped::data::State::kNominalBraking);

    // Randomise data
    randomiseInternally();

    // Enforce NominalBraking -> FailureBraking
    forceEmergency();

    // Prevent FailureBraking -> FailureStopped
    nav_data_.velocity = 100;

    // Verify transition conditions are as intended
    const bool has_emergency = state_machine::checkEmergency(
      log_, brakes_data_, nav_data_, batteries_data_, telemetry_data_, sensors_data_, motors_data_);
    const bool has_stopped = state_machine::checkPodStopped(log_, nav_data_);

    ASSERT_EQ(true, has_emergency);
    ASSERT_EQ(false, has_stopped);

    // Let STM do its thing
    writeData();
    waitForUpdate();
    readData();

    // Check result
    ASSERT_EQ(stm_data_.critical_failure, false) << "encountered failure in NominalBraking";
    ASSERT_EQ(stm_data_.current_state, hyped::data::State::kEmergencyBraking)
      << "failed to transition from NominalBraking to EmergencyBraking";
  }

  /**
   * Modifies data such that the Finished -> Off transition conditions are met and
   * verifies the behaviour.
   */
  void testFinishedToOff()
  {
    // Check initial state
    readData();
    ASSERT_EQ(stm_data_.current_state, hyped::data::State::kFinished);

    // Randomise data
    randomiseInternally();

    // Enforce Finished -> Off
    telemetry_data_.shutdown_command = true;

    // Verify transition conditions are as intended
    const bool has_shutdown_command = state_machine::checkShutdownCommand(telemetry_data_);

    ASSERT_EQ(true, has_shutdown_command);

    // Let STM do its thing
    writeData();
    waitForUpdate();
    readData();

    // Check result
    utils::System &sys = utils::System::getSystem();
    ASSERT_EQ(sys.isRunning(), false) << "failed to transition from Finished to Off";
  }

  /**
   * Modifies data_ such that the FailurePreBraking-> FailureBraking transition conditions are met
   * and verifies the behaviour.
   */
  void testFailurePreBrakingToFailureBraking()
  {
    // Check initial state
    readData();
    ASSERT_EQ(stm_data_.current_state, hyped::data::State::kFailurePreBraking);

    // Randomise data
    randomiseInternally();

    // Prevent FailureBraking -> FailureStopped
    nav_data_.velocity = 100;

    // Enforce FailurePreBraking -> FailureBraking
    sensors_data_.high_power_off = true;

    // Verify transition conditions are as intended
    const bool has_stopped        = state_machine::checkPodStopped(log_, nav_data_);
    const bool has_high_power_off = state_machine::checkHighPowerOff(sensors_data_);

    ASSERT_EQ(false, has_stopped);
    ASSERT_EQ(true, has_high_power_off);

    // Let STM do its thing
    writeData();
    waitForUpdate();
    readData();

    // Check result
    ASSERT_EQ(stm_data_.critical_failure, false) << "encountered failure in FailurePreBraking";
    ASSERT_EQ(stm_data_.current_state, hyped::data::State::kEmergencyBraking)
      << "failed to transition from FailurePreBraking to FailureBraking";
  }

  /**
   * Modifies data such that the FailureBraking -> Stopped transition conditions are met and
   * verifies the behaviour.
   */
  void testFailureBrakingToStopped()
  {
    // Check initial state
    readData();
    ASSERT_EQ(stm_data_.current_state, hyped::data::State::kEmergencyBraking);

    // Randomise data
    randomiseInternally();

    // Enforce FailureBraking -> FailureStopped
    nav_data_.velocity = 0;

    // Prevent FailureStopped -> Off
    telemetry_data_.shutdown_command = false;

    // Verify transition conditions are as intended
    const bool has_stopped          = state_machine::checkPodStopped(log_, nav_data_);
    const bool has_shutdown_command = state_machine::checkShutdownCommand(telemetry_data_);

    ASSERT_EQ(true, has_stopped);
    ASSERT_EQ(false, has_shutdown_command);

    // Let STM do its thing
    writeData();
    waitForUpdate();
    readData();

    // Check result
    ASSERT_EQ(stm_data_.current_state, hyped::data::State::kFailureStopped)
      << "failed to transition from FailureBraking to FailureStopped";
  }

  /**
   * Modifies data such that the FailureStopped -> Off transition conditions are met and
   * verifies the behaviour.
   */
  void testFailureStoppedToOff()
  {
    // Check initial state
    readData();
    ASSERT_EQ(stm_data_.current_state, hyped::data::State::kFailureStopped);

    // Randomise data
    randomiseInternally();

    // Enforce FailureStopped -> Off
    telemetry_data_.shutdown_command = true;

    // Verify transition conditions are as intended
    const bool has_shutdown_command = state_machine::checkShutdownCommand(telemetry_data_);

    ASSERT_EQ(true, has_shutdown_command);

    // Let STM do its thing
    writeData();
    waitForUpdate();
    readData();

    // Check result
    utils::System &sys = utils::System::getSystem();
    ASSERT_EQ(sys.isRunning(), false) << "failed to transition from FailureStopped to Off";
  }
};

/**
 * Verifies the nominal run behaviour without any emergencies and without the Cruising state.
 */
TEST_F(RunTest, nominalRunWithoutCruising)
{
  for (std::size_t i = 0; i < kTestSize; ++i) {
    utils::System::parseArgs(2, kDefaultArgs);

    initialiseData();

    utils::concurrent::Thread *state_machine = new state_machine::Main();
    state_machine->start();

    waitForUpdate();

    testIdleToPreCalibrating();
    testPreCalibratingToCalibrating();
    testCalibratingToReady();
    testReadyToAccelerating();
    testAcceleratingToPreBraking();
    testPreBrakingToNominalBraking();
    testNominalBrakingToFinished();
    testFinishedToOff();

    state_machine->join();
    delete state_machine;
  }
}

/**
 * Verifies the nominal run behaviour without any emergencies but with the Cruising state.
 */
TEST_F(RunTest, nominalRunWithCruising)
{
  for (std::size_t i = 0; i < kTestSize; ++i) {
    utils::System::parseArgs(2, kDefaultArgs);

    initialiseData();

    utils::concurrent::Thread *state_machine = new state_machine::Main();
    state_machine->start();

    waitForUpdate();

    testIdleToPreCalibrating();
    testPreCalibratingToCalibrating();
    testCalibratingToReady();
    testReadyToAccelerating();
    testAcceleratingToCruising();
    testCruisingToPreBraking();
    testPreBrakingToNominalBraking();
    testNominalBrakingToFinished();
    testFinishedToOff();

    state_machine->join();
    delete state_machine;
  }
}

/**
 * Verifies the state machine behaviour upon encountering an emergency in Idle.
 */
TEST_F(RunTest, idleEmergency)
{
  for (std::size_t i = 0; i < kTestSize; ++i) {
    utils::System::parseArgs(2, kDefaultArgs);

    initialiseData();

    utils::concurrent::Thread *state_machine = new state_machine::Main();
    state_machine->start();

    waitForUpdate();

    testIdleEmergency();
    testFailureStoppedToOff();

    state_machine->join();
    delete state_machine;
  }
}

/**
 * Verifies the state machine behaviour upon encountering an emergency in Calibrating.
 */
TEST_F(RunTest, calibratingEmergency)
{
  for (std::size_t i = 0; i < kTestSize; ++i) {
    utils::System::parseArgs(2, kDefaultArgs);

    initialiseData();

    utils::concurrent::Thread *state_machine = new state_machine::Main();
    state_machine->start();

    waitForUpdate();

    testIdleToPreCalibrating();
    testPreCalibratingToCalibrating();
    testCalibratingEmergency();
    testFailureStoppedToOff();
    state_machine->join();

    delete state_machine;
  }
}

/**
 * Verifies the state machine behaviour upon encountering an emergency in Ready.
 */
TEST_F(RunTest, readyEmergency)
{
  for (std::size_t i = 0; i < kTestSize; ++i) {
    utils::System::parseArgs(2, kDefaultArgs);

    initialiseData();

    utils::concurrent::Thread *state_machine = new state_machine::Main();
    state_machine->start();

    waitForUpdate();

    testIdleToPreCalibrating();
    testPreCalibratingToCalibrating();
    testCalibratingToReady();
    testReadyEmergency();
    testFailureStoppedToOff();

    state_machine->join();
    delete state_machine;
  }
}

/**
 * Verifies the state machine behaviour upon encountering an emergency in Accelerating.
 */
TEST_F(RunTest, acceleratingEmergency)
{
  for (std::size_t i = 0; i < kTestSize; ++i) {
    utils::System::parseArgs(2, kDefaultArgs);

    initialiseData();

    utils::concurrent::Thread *state_machine = new state_machine::Main();
    state_machine->start();

    waitForUpdate();

    testIdleToPreCalibrating();
    testPreCalibratingToCalibrating();
    testCalibratingToReady();
    testReadyToAccelerating();
    testAcceleratingEmergency();
    testFailurePreBrakingToFailureBraking();
    testFailureBrakingToStopped();
    testFailureStoppedToOff();

    state_machine->join();
    delete state_machine;
  }
}

/**
 * Verifies the state machine behaviour upon encountering an emergency in Cruising.
 */
TEST_F(RunTest, cruisingEmergency)
{
  for (std::size_t i = 0; i < kTestSize; ++i) {
    utils::System::parseArgs(2, kDefaultArgs);

    initialiseData();

    utils::concurrent::Thread *state_machine = new state_machine::Main();
    state_machine->start();

    waitForUpdate();

    testIdleToPreCalibrating();
    testPreCalibratingToCalibrating();
    testCalibratingToReady();
    testReadyToAccelerating();
    testAcceleratingToCruising();
    testCruisingEmergency();
    testFailurePreBrakingToFailureBraking();
    testFailureBrakingToStopped();
    testFailureStoppedToOff();

    state_machine->join();
    delete state_machine;
  }
}

/**
 * Verifies the state machine behaviour upon encountering an emergency in Braking without the
 * Cruising state.
 */
TEST_F(RunTest, brakingEmergencyWithoutCruising)
{
  for (int i = 0; i < kTestSize; i++) {
    utils::System &sys = utils::System::getSystem();
    sys.parseArgs(2, kDefaultArgs);
    initialiseData();

    utils::concurrent::Thread *state_machine = new state_machine::Main();
    state_machine->start();

    waitForUpdate();

    testIdleToPreCalibrating();
    testPreCalibratingToCalibrating();
    testCalibratingToReady();
    testReadyToAccelerating();
    testAcceleratingToPreBraking();
    testPreBrakingToNominalBraking();
    testNominalBrakingEmergency();
    testFailureBrakingToStopped();
    testFailureStoppedToOff();

    state_machine->join();
    delete state_machine;
  }
}

/**
 * Verifies the state machine behaviour upon encountering an emergency in Braking with the Cruising
 * state.
 */
TEST_F(RunTest, brakingEmergencyWithCruising)
{
  for (std::size_t i = 0; i < kTestSize; ++i) {
    utils::System::parseArgs(2, kDefaultArgs);

    initialiseData();

    utils::concurrent::Thread *state_machine = new state_machine::Main();
    state_machine->start();

    waitForUpdate();

    testIdleToPreCalibrating();
    testPreCalibratingToCalibrating();
    testCalibratingToReady();
    testReadyToAccelerating();
    testAcceleratingToCruising();
    testCruisingToPreBraking();
    testPreBrakingToNominalBraking();
    testNominalBrakingEmergency();
    testFailureBrakingToStopped();
    testFailureStoppedToOff();

    state_machine->join();
    delete state_machine;
  }
}

}  // namespace hyped::testing<|MERGE_RESOLUTION|>--- conflicted
+++ resolved
@@ -619,17 +619,10 @@
     nav_data_.velocity = 100;
 
     // Verify transition conditions are as intended
-<<<<<<< HEAD
-    const bool has_emergency      = checkEmergency(log_, brakes_data_, nav_data_, batteries_data_,
-                                                   telemetry_data_, sensors_data_, motors_data_);
-    const bool has_stopped        = checkPodStopped(log_, nav_data_);
-    const bool has_high_power_off = checkHighPowerOff(sensors_data_);
-=======
     const bool has_emergency = state_machine::checkEmergency(
       log_, brakes_data_, nav_data_, batteries_data_, telemetry_data_, sensors_data_, motors_data_);
     const bool has_stopped        = state_machine::checkPodStopped(log_, nav_data_);
     const bool has_high_power_off = state_machine::checkHighPowerOff(sensors_data_);
->>>>>>> f79991e1
 
     ASSERT_EQ(true, has_emergency);
     ASSERT_EQ(false, has_stopped);
@@ -717,17 +710,10 @@
     nav_data_.velocity = 100;
 
     // Verify transition conditions are as intended
-<<<<<<< HEAD
-    const bool has_emergency      = checkEmergency(log_, brakes_data_, nav_data_, batteries_data_,
-                                                   telemetry_data_, sensors_data_, motors_data_);
-    const bool has_stopped        = checkPodStopped(log_, nav_data_);
-    const bool has_high_power_off = checkHighPowerOff(sensors_data_);
-=======
     const bool has_emergency = state_machine::checkEmergency(
       log_, brakes_data_, nav_data_, batteries_data_, telemetry_data_, sensors_data_, motors_data_);
     const bool has_stopped        = state_machine::checkPodStopped(log_, nav_data_);
     const bool has_high_power_off = state_machine::checkHighPowerOff(sensors_data_);
->>>>>>> f79991e1
 
     ASSERT_EQ(true, has_emergency);
     ASSERT_EQ(false, has_stopped);
@@ -764,17 +750,10 @@
     nav_data_.velocity = 100;
 
     // Verify transition conditions are as intended
-<<<<<<< HEAD
-    const bool has_emergency      = checkEmergency(log_, brakes_data_, nav_data_, batteries_data_,
-                                                   telemetry_data_, sensors_data_, motors_data_);
-    const bool has_stopped        = checkPodStopped(log_, nav_data_);
-    const bool has_high_power_off = checkHighPowerOff(sensors_data_);
-=======
     const bool has_emergency = state_machine::checkEmergency(
       log_, brakes_data_, nav_data_, batteries_data_, telemetry_data_, sensors_data_, motors_data_);
     const bool has_stopped        = state_machine::checkPodStopped(log_, nav_data_);
     const bool has_high_power_off = state_machine::checkHighPowerOff(sensors_data_);
->>>>>>> f79991e1
 
     ASSERT_EQ(true, has_emergency);
     ASSERT_EQ(false, has_stopped);
