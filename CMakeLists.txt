cmake_minimum_required(VERSION 3.16.0 FATAL_ERROR)

# -------------------------------------------------- #
# LIB HELPER                                         #
# -------------------------------------------------- #

# List of all libraries for linking purposes
set(ALL_LIBS "data;brakes;navigation;propulsion;propulsion_can;sensors;state_machine;demo_state_machine;telemetry;utils;utils_concurrent;utils_io;utils_math")
function(make_lib target, include_path)
    file(GLOB headers "${CMAKE_CURRENT_SOURCE_DIR}/*.hpp")
    file(GLOB code "${CMAKE_CURRENT_SOURCE_DIR}/*.cpp")
    add_library(${target} STATIC ${headers} ${code})
    target_include_directories(${target}
        INTERFACE ${include_path}
    )
    set(link_libs ${ALL_LIBS})
    list(REMOVE_ITEM link_libs "${target}")
    target_link_libraries(${target} ${link_libs})
    add_custom_target("${target}-format"
        COMMAND clang-format -i -style=file ${code} ${headers}
    )
    add_dependencies(${target} "${target}-format")
endfunction()


# -------------------------------------------------- #
# CONFIGURE COMPILER                                 #
# -------------------------------------------------- #

set(CMAKE_CXX_STANDARD 20)
set(CMAKE_CXX_STANDARD_REQUIRED ON)

option(COVERAGE "Makes the binary produce coverage information")
if(COVERAGE)
  message("coverage:  ON")
  set(COVERAGE_FLAGS "-fprofile-instr-generate -fcoverage-mapping")
else()
  message("coverage:  OFF")
  set(COVERAGE_FLAGS "")
endif()

option(RELEASE "Configures the binary for release")
if (RELEASE)
  message("release:   ON")
  set(OPTIMISATION_FLAGS "-O2")
else()
  message("release:   OFF")
  set(OPTIMISATION_FLAGS "-Og")
endif()

option(PEDANTIC "Enable pedantic warnings" ON)
if(PEDANTIC)
  message("pedantic:  ON")
  set(WARN_FLAGS "-Werror -Wextra -Wpedantic")
else()
  message("pedantic:  OFF")
  set(WARN_FLAGS "")
endif()

set(CMAKE_CXX_FLAGS "${CMAKE_CXX_FLAGS} -pthread ${COVERAGE_FLAGS} ${OPTIMISATION_FLAGS} ${WARN_FLAGS}")
set(CMAKE_CXX_LINKER_FLAGS "${CMAKE_CXX_LINKER_FLAGS} -stdlib=libc++ -lpthread ${WARN_FLAGS}")


# -------------------------------------------------- #
# GET CROSS COMPILER                                 #
# -------------------------------------------------- #

option(CROSS "Cross compile for the BBB")
if(CROSS)
  message("cross:     ON")
  set(CMAKE_SYSTEM_NAME "Linux")
  if (CMAKE_HOST_SYSTEM_NAME STREQUAL "Linux")
    message("Cross compiling from x86 Linux to BBB")
    set(CC "arm-none-linux-gnueabihf")
    set(CC_DIRECTORY "${CMAKE_BINARY_DIR}/gcc-arm-10.3-2021.07-x86_64-${CC}")
    set(CMAKE_CXX_COMPILER "${CC_DIRECTORY}/bin/${CC}-c++")
    set(CMAKE_CXX_LINKER_FLAGS "${CMAKE_CXX_LINKER_FLAGS} -static")
  elseif(CMAKE_HOST_SYSTEM_NAME STREQUAL "Darwin")
    message(FATAL_ERROR "Cross compilation is not supported for MacOS")
  endif()
else()
  message("cross:     OFF")
  set(CMAKE_SYSTEM_NAME "${CMAKE_HOST_SYSTEM_NAME}")
  set(CMAKE_CXX_FLAGS "${CMAKE_CXX_FLAGS} -DARCH_64")
endif()

if (CMAKE_SYSTEM_NAME STREQUAL "Linux")
  set(CMAKE_CXX_FLAGS "${CMAKE_CXX_FLAGS} -DLINUX")
endif()

message("host system:    ${CMAKE_HOST_SYSTEM_NAME}")
message("target system:  ${CMAKE_SYSTEM_NAME}")
message("compile flags: ${CMAKE_CXX_FLAGS}")
message("link flags:    ${CMAKE_CXX_LINKER_FLAGS}")
message("compiler:       ${CMAKE_CXX_COMPILER}")


# -------------------------------------------------- #
# BUILD LIBS                                         #
# -------------------------------------------------- #

# including build files for thrid party libs
include(${CMAKE_SOURCE_DIR}/lib/rapidjson.cmake)
include(${CMAKE_SOURCE_DIR}/lib/eigen.cmake)
include(${CMAKE_SOURCE_DIR}/lib/gtest.cmake)

set(project hyped)
project(${project} CXX)

# defining where the third party headers can be found
include_directories(
    ${RAPIDJSON_INCLUDE_DIR}
    ${EIGEN_INCLUDE_DIR}
    ${GTEST_INCLUDE_DIR}
)

# building all the libraries and tests
<<<<<<< HEAD
add_subdirectory(${CMAKE_SOURCE_DIR}/src/data)
add_subdirectory(${CMAKE_SOURCE_DIR}/src/brakes)
add_subdirectory(${CMAKE_SOURCE_DIR}/src/navigation)
add_subdirectory(${CMAKE_SOURCE_DIR}/src/propulsion)
add_subdirectory(${CMAKE_SOURCE_DIR}/src/sensors)
add_subdirectory(${CMAKE_SOURCE_DIR}/src/state_machine)
add_subdirectory(${CMAKE_SOURCE_DIR}/src/demo_state_machine)
add_subdirectory(${CMAKE_SOURCE_DIR}/src/telemetry)
add_subdirectory(${CMAKE_SOURCE_DIR}/src/utils)
=======
add_subdirectory(${CMAKE_SOURCE_DIR}/src)
>>>>>>> 00753d11

if (CROSS)
else()
  add_subdirectory(${CMAKE_SOURCE_DIR}/test)
endif()
# -------------------------------------------------- #
# BUILD EXECUTABLES                                  #
# -------------------------------------------------- #

set(target "hyped")
add_executable(${target} ${CMAKE_SOURCE_DIR}/run/main.cpp)
target_link_libraries(${target}
    data
    brakes
    navigation
    propulsion
    propulsion_can
    sensors
    state_machine
    telemetry
    utils
    utils_concurrent
    utils_io
    utils_math
)

<<<<<<< HEAD
set(target "hyped_demo")
add_executable(${target} ${CMAKE_SOURCE_DIR}/run/demo.cpp)
target_link_libraries(${target}
    data
=======
set(target "debugger")
add_executable(${target} ${CMAKE_SOURCE_DIR}/run/debugger.cpp)
target_link_libraries(${target}
    data
    debugging
>>>>>>> 00753d11
    brakes
    navigation
    propulsion
    propulsion_can
    sensors
<<<<<<< HEAD
    demo_state_machine
=======
    state_machine
>>>>>>> 00753d11
    telemetry
    utils
    utils_concurrent
    utils_io
    utils_math
)<|MERGE_RESOLUTION|>--- conflicted
+++ resolved
@@ -115,19 +115,8 @@
 )
 
 # building all the libraries and tests
-<<<<<<< HEAD
-add_subdirectory(${CMAKE_SOURCE_DIR}/src/data)
-add_subdirectory(${CMAKE_SOURCE_DIR}/src/brakes)
-add_subdirectory(${CMAKE_SOURCE_DIR}/src/navigation)
-add_subdirectory(${CMAKE_SOURCE_DIR}/src/propulsion)
-add_subdirectory(${CMAKE_SOURCE_DIR}/src/sensors)
-add_subdirectory(${CMAKE_SOURCE_DIR}/src/state_machine)
-add_subdirectory(${CMAKE_SOURCE_DIR}/src/demo_state_machine)
-add_subdirectory(${CMAKE_SOURCE_DIR}/src/telemetry)
-add_subdirectory(${CMAKE_SOURCE_DIR}/src/utils)
-=======
 add_subdirectory(${CMAKE_SOURCE_DIR}/src)
->>>>>>> 00753d11
+
 
 if (CROSS)
 else()
@@ -154,28 +143,34 @@
     utils_math
 )
 
-<<<<<<< HEAD
 set(target "hyped_demo")
 add_executable(${target} ${CMAKE_SOURCE_DIR}/run/demo.cpp)
 target_link_libraries(${target}
     data
-=======
+    brakes
+    navigation
+    propulsion
+    propulsion_can
+    sensors
+    demo_state_machine
+    telemetry
+    utils
+    utils_concurrent
+    utils_io
+    utils_math
+)
+
 set(target "debugger")
 add_executable(${target} ${CMAKE_SOURCE_DIR}/run/debugger.cpp)
 target_link_libraries(${target}
     data
     debugging
->>>>>>> 00753d11
     brakes
     navigation
     propulsion
     propulsion_can
     sensors
-<<<<<<< HEAD
-    demo_state_machine
-=======
     state_machine
->>>>>>> 00753d11
     telemetry
     utils
     utils_concurrent
