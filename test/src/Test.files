--- conflicted
+++ resolved
@@ -5,11 +5,8 @@
 T_SRCS := \
   state_machine/dummy.test.cpp \
   utils/config.test.cpp \
-<<<<<<< HEAD
   utils/kalman_multivariate.test.cpp \
-=======
   utils/integrator.test.cpp \
   utils/differentiator.test.cpp \
   utils/online_statistics.test.cpp \
-  utils/rolling_statistics.test.cpp \
->>>>>>> b7e39fe6
+  utils/rolling_statistics.test.cpp \