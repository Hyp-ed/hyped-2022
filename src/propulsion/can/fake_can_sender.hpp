#pragma once

#include "fake_can_endpoint.hpp"
#include "sender_interface.hpp"

#include <atomic>
#include <iostream>

#include <utils/io/can.hpp>
#include <utils/logger.hpp>
#include <utils/system.hpp>

namespace hyped::propulsion {

<<<<<<< HEAD
class FakeCanSender : public utils::io::CanProccesor, public ICanSender {
=======
class FakeCanSender : public utils::io::ICanProcessor, public ISender {
>>>>>>> 516a539d
 public:
  FakeCanSender();

  bool sendMessage(const utils::io::can::Frame &message) override;

  bool getIsSending();

 private:
  utils::Logger log_;
  // Can& can_;
  std::atomic<bool> is_sending_;
  FakeCanEndpoint can_endpoint_;
};

}  // namespace hyped::propulsion<|MERGE_RESOLUTION|>--- conflicted
+++ resolved
@@ -12,11 +12,7 @@
 
 namespace hyped::propulsion {
 
-<<<<<<< HEAD
-class FakeCanSender : public utils::io::CanProccesor, public ICanSender {
-=======
-class FakeCanSender : public utils::io::ICanProcessor, public ISender {
->>>>>>> 516a539d
+class FakeCanSender : public utils::io::ICanProccesor, public ICanSender {
  public:
   FakeCanSender();
 
