#include "navigation.hpp"

#include <algorithm>
#include <vector>

#include <utils/concurrent/thread.hpp>
#include <utils/timer.hpp>

namespace hyped::navigation {

Navigation::Navigation(const std::uint32_t axis /*=0*/)
    : data_(data::Data::getInstance()),
      log_("NAVIGATION", utils::System::getSystem().config_.log_level_navigation),
      status_(data::ModuleStatus::kStart),
      log_counter_(0),
      movement_axis_(axis),
      calibration_limits_{{0.05, 0.05, 0.05}},
      current_measurements_(0),
      is_imu_reliable_{{true, true, true, true}},
      num_outlier_imus_(0),
      acceleration_(0, 0.),
      velocity_(0, 0.),
      displacement_(0, 0.),
      displacement_uncertainty_(0.),
      velocity_uncertainty_(0.),
      has_initial_time_(false),
      acceleration_integrator_(&velocity_),
      velocity_integrator_(&displacement_)
{
  log_.info("Navigation module started");
  for (std::size_t i = 0; i < data::Sensors::kNumImus; ++i) {
    filters_[i] = KalmanFilter(1, 1);
    filters_[i].setup();
  }
  status_ = data::ModuleStatus::kInit;
  updateData();
  log_.info("Navigation module initialised");
}

data::nav_t Navigation::getEncoderDisplacement() const
{
  return encoder_displacement_.value;
}

data::ModuleStatus Navigation::getModuleStatus() const
{
  return status_;
}

data::nav_t Navigation::getImuAcceleration() const
{
  return acceleration_.value;
}

data::nav_t Navigation::getImuVelocity() const
{
  return velocity_.value;
}

data::nav_t Navigation::getImuDisplacement() const
{
  return displacement_.value;
}

data::nav_t Navigation::getEmergencyBrakingDistance() const
{
  // TODO(Anyone): Account for actuation delay and/or communication latency?
  // Also, how realistic is this? (e.g brake force wearing down)
  return getImuVelocity() * getImuVelocity() / (2 * kEmergencyDeceleration);
}

data::nav_t Navigation::getBrakingDistance() const
{
  const auto motor_data = data_.getMotorData();

  const uint32_t total_rpm = std::accumulate(motor_data.rpms.begin(), motor_data.rpms.end(), 0);
  const auto avg_rpm
    = static_cast<data::nav_t>(total_rpm) / static_cast<data::nav_t>(data::Motors::kNumMotors);
  const auto rot_velocity = (avg_rpm / 60.0) * (2 * data::Navigation::kPi);

  const auto actuation_force = kSpringCompression * kSpringCoefficient;
  const auto braking_force
    = (actuation_force * kFrictionCoefficient) / (std::tan(kEmbrakeAngle) - kFrictionCoefficient);
  const auto deceleration_total = static_cast<data::nav_t>(kNumBrakes) * braking_force / kPodMass;

  const auto velocity           = getImuVelocity();
  const auto pod_kinetic_energy = 0.5 * kPodMass * velocity * velocity;
  const auto rotational_kinetic_energy
    = data::Motors::kNumMotors * 0.5 * kMomentOfInertiaWheel * rot_velocity * rot_velocity;
  const auto total_kinetic_energy = pod_kinetic_energy + rotational_kinetic_energy;

  const auto braking_distance = (total_kinetic_energy / kPodMass) / deceleration_total;

  return braking_distance;
}

Navigation::NavigationVectorArray Navigation::getGravityCalibration() const
{
  return gravity_calibration_;
}

void Navigation::calibrateGravity()
{
  log_.info("Calibrating gravity");
  std::array<utils::math::RollingStatistics<data::NavigationVector>, data::Sensors::kNumImus>
    online_array = {{utils::math::RollingStatistics<data::NavigationVector>(kCalibrationQueries),
                     utils::math::RollingStatistics<data::NavigationVector>(kCalibrationQueries),
                     utils::math::RollingStatistics<data::NavigationVector>(kCalibrationQueries),
                     utils::math::RollingStatistics<data::NavigationVector>(kCalibrationQueries)}};
  bool calibration_successful   = false;
  uint32_t calibration_attempts = 0;

  while (!calibration_successful && calibration_attempts < kMaxCalibrationAttempts) {
    log_.info("Calibration attempt %d", calibration_attempts + 1);

    // Average each sensor over specified number of readings
    for (std::size_t i = 0; i < kCalibrationQueries; ++i) {
      const auto full_imu_data = data_.getSensorsImuData();
      for (std::size_t j = 0; j < data::Sensors::kNumImus; ++j) {
        const auto single_imu_data = full_imu_data.value.at(j).acc;
        online_array.at(j).update(single_imu_data);
        if (write_to_file_) {
          std::ofstream output_file;
          output_file.open("src/navigation/testing/nav_data.csv", std::ios::app);
          output_file << j << kDelimiter;
          output_file << single_imu_data[0] << kDelimiter;
          output_file << single_imu_data[1] << kDelimiter;
          output_file << single_imu_data[2] << std::endl;
          output_file.close();
        }
      }
      utils::concurrent::Thread::sleep(1);
    }
    // Check if each calibration's variance is acceptable
    calibration_successful = true;
    for (const auto &online : online_array) {
      const auto variance = online.getVariance();
      for (std::size_t i = 0; i < 3; ++i) {
        const bool variance_within_limits = variance[i] < calibration_limits_.at(i);
        calibration_successful            = calibration_successful && variance_within_limits;
      }
    }
    calibration_attempts++;
  }

  // Store calibration and update filters if successful
  if (calibration_successful) {
    log_.info("Calibration of IMU acceleration succeeded with final readings:");
    for (std::size_t i = 0; i < data::Sensors::kNumImus; ++i) {
      gravity_calibration_[i]    = online_array[i].getMean();
      data::nav_t total_variance = 0.0;
      const auto variance        = online_array.at(i).getVariance();
      for (std::size_t j = 0; j < 3; ++j) {
        total_variance += variance[j];
      }
      filters_.at(i).updateMeasurementCovarianceMatrix(total_variance);

      log_.info("\tIMU %d: g=(%.5f, %.5f, %.5f), variance=%.5f", i, gravity_calibration_.at(i)[0],
                gravity_calibration_.at(i)[1], gravity_calibration_.at(i)[2], total_variance);
    }
    // set calibration uncertainties
    for (std::size_t axis = 0; axis < 3; ++axis) {
      for (std::size_t i = 0; i < data::Sensors::kNumImus; ++i) {
        const auto variance = online_array.at(i).getVariance()[axis];
        calibration_variance_.at(i) += variance * variance;
      }
      // geometric mean for variances of different IMUs
      calibration_variance_.at(axis) = std::sqrt(calibration_variance_.at(axis));
    }
    log_.info("Calibration Variance: x-axis: %.3f, y-axis: %.3f, z-axis: %.3f",
              calibration_variance_.at(0), calibration_variance_.at(1),
              calibration_variance_.at(2));
    status_ = data::ModuleStatus::kReady;
    updateData();
    log_.info("Navigation module ready");
  } else {
    log_.info("Calibration of IMU acceleration failed with final readings:");
    for (std::size_t i = 0; i < data::Sensors::kNumImus; ++i) {
      const auto acceleration    = online_array.at(i).getMean();
      const auto variance        = online_array.at(i).getVariance();
      data::nav_t total_variance = 0.0;
      for (std::size_t j = 0; j < 3; ++j) {
        total_variance += variance[j];
      }

      log_.info("\tIMU %d: g=(%.5f, %.5f, %.5f), variance=%.5f", i, acceleration[0],
                acceleration[1], acceleration[2], total_variance);
    }
    status_ = data::ModuleStatus::kCriticalFailure;
    updateData();
    log_.error("Navigation module failed on calibration");
  }
}

void Navigation::queryWheelEncoders()
{
  const auto encoder_data = data_.getSensorsWheelEncoderData();

  data::nav_t sum = 0;
  for (size_t i = 0; i < encoder_data.size(); ++i) {
    sum += static_cast<data::nav_t>(encoder_data.at(i).value);
  }

  const data::nav_t average   = sum / encoder_data.size();
  encoder_displacement_.value = average * data::Navigation::kWheelCircumfrence;
}

void Navigation::queryImus()
{
  NavigationArray raw_acceleration_moving;  // Raw values in moving axis

  const auto imu_data                = data_.getSensorsImuData();
  uint32_t current_trajectory_micros = imu_data.timestamp;
  // process raw values
  ImuAxisData raw_acceleration;  // All raw data, four values per axis
  for (std::size_t i = 0; i < data::Sensors::kNumImus; ++i) {
    const auto acceleration = imu_data.value.at(i).acc - gravity_calibration_.at(i);
    for (std::size_t axis = 0; axis < 3; ++axis) {
      raw_acceleration.at(axis)[i] = acceleration[axis];
    }
    // the moving axis should be set to 0 for outlier detection
    if (!is_imu_reliable_.at(i)) { raw_acceleration_moving.at(i) = 0; }
    raw_acceleration_moving.at(i) = acceleration[movement_axis_];
  }
  log_.debug("Raw acceleration values: %.3f, %.3f, %.3f, %.3f", raw_acceleration_moving[0],
             raw_acceleration_moving[1], raw_acceleration_moving[2], raw_acceleration_moving[3]);
  // Run outlier detection on moving axis
  imuOutlierDetection(raw_acceleration_moving, kInterQuartileScaler);
  // TODO(Justus) how to run outlier detection on non-moving axes without affecting "reliable"
  // Current idea: outlier function takes reliability write flag, on hold until z-score impl.

  // Kalman filter the readings which are reliable
  utils::math::OnlineStatistics<data::nav_t> acceleration_average_filter;
  for (std::size_t i = 0; i < data::Sensors::kNumImus; ++i) {
    if (is_imu_reliable_.at(i)) {
      data::nav_t estimate = filters_.at(i).filter(raw_acceleration_moving.at(i));
      acceleration_average_filter.update(estimate);
    }
  }
  previous_measurements_[current_measurements_] = raw_acceleration;
  current_measurements_++;
  if (current_measurements_ == kPreviousMeasurements) {
    current_measurements_ = 0;
    previous_filled_      = 1;
  }
  if (previous_filled_) checkVibration();

  acceleration_.value     = acceleration_average_filter.getMean();
  acceleration_.timestamp = current_trajectory_micros;

  acceleration_integrator_.update(acceleration_);
  velocity_integrator_.update(velocity_);
}

void Navigation::compareEncoderImu()
{
  const data::nav_t encoder_displacement = getEncoderDisplacement();
  const data::nav_t imu_displacement     = getImuDisplacement();

  if (std::abs(encoder_displacement - imu_displacement) > data::Navigation::kImuEncoderMaxError) {
    auto navigation_data          = data_.getNavigationData();
    navigation_data.module_status = data::ModuleStatus::kCriticalFailure;
    data_.setNavigationData(navigation_data);
    log_.error("Wheel encoder data disagrees with IMU data, entering kCriticalFailure");
  }
}

void Navigation::checkVibration()
{
  // curr_msmt points at next measurement, ie the last one
  std::array<utils::math::OnlineStatistics<data::nav_t>, 3> online_array_axis;
  for (std::size_t i = 0; i < kPreviousMeasurements; ++i) {
    const auto raw_data
      = previous_measurements_[(current_measurements_ + i) % kPreviousMeasurements];
    for (std::size_t axis = 0; axis < 3; ++axis) {
      if (axis != movement_axis_) {  // assume variance in moving axis are not vibrations
        for (const auto raw_data_for_imu : raw_data[axis]) {
          online_array_axis[axis].update(raw_data_for_imu);
        }
      }
    }
  }
  for (std::size_t axis = 0; axis < 3; ++axis) {
    const auto variance = online_array_axis[axis].getVariance();
    if (log_counter_ % 100000 == 0 && axis != movement_axis_) {
      log_.info("Variance in axis %d: %.3f", axis, variance);
    }
    const auto ratio                      = variance / calibration_variance_[axis];
    const auto statistical_variance_ratio = static_cast<data::nav_t>(kCalibrationQueries)
                                            / static_cast<data::nav_t>(kPreviousMeasurements);
    if (ratio > statistical_variance_ratio) {
      log_.error("Variance in axis %d is %.3f times larger than its calibration variance.", axis,
                 ratio);
    }
  }
}

void Navigation::updateUncertainty()
{
  // time difference in milliseconds
  const auto time_delta_secs
    = static_cast<data::nav_t>(displacement_.timestamp - previous_timestamp_) / 1e6;
  const auto absolute_acceleration_delta = std::abs(getImuAcceleration() - previous_acceleration_);
  // Random walk uncertainty
  velocity_uncertainty_ += absolute_acceleration_delta * time_delta_secs / 2.;
  // Processing uncertainty
  data::nav_t acceleration_variance_ = 0.0;
  for (auto &filter : filters_) {
    acceleration_variance_ += filter.getEstimateVariance();
  }
  acceleration_variance_                     = acceleration_variance_ / data::Sensors::kNumImus;
  const auto acceleration_standard_deviation = std::sqrt(acceleration_variance_);
  // uncertainty in velocity is the std deviation of acceleration integrated
  velocity_uncertainty_ += acceleration_standard_deviation * time_delta_secs;
  displacement_uncertainty_ += velocity_uncertainty_ * time_delta_secs;
  // Random walk uncertainty
<<<<<<< HEAD
  displacement_uncertainty_
    += std::abs(getImuVelocity() - previous_velocity_) * time_delta_secs / 2.;
=======
  displacement_uncertainty_ += std::abs(getVelocity() - previous_velocity_) * time_delta / 2.;
>>>>>>> 00753d11
}

bool Navigation::getHasInit()
{
  return has_initial_time_;
}

void Navigation::setHasInit()
{
  has_initial_time_ = true;
}

void Navigation::logWrite()
{
  write_to_file_ = true;
}

Navigation::QuartileBounds Navigation::calculateImuQuartiles(NavigationArray &data_array)
{
  std::vector<data::nav_t> data_vector;

  for (size_t i = 0; i < data::Sensors::kNumImus; ++i) {
    if (is_imu_reliable_.at(i)) { data_vector.push_back(data_array.at(i)); }
  }
  std::sort(data_vector.begin(), data_vector.end());
  std::array<data::nav_t, 3> quartile_bounds;

  quartile_bounds.at(0) = (data_vector.at(0) + data_vector.at(1)) / 2.;
  quartile_bounds.at(2)
    = (data_vector.at(data_vector.size() - 2) + data_vector.at(data_vector.size() - 1)) / 2.;
  if (num_outlier_imus_ == 0) {
    quartile_bounds.at(1) = (data_vector.at(1) + data_vector.at(2)) / 2.;
  } else if (num_outlier_imus_ == 1) {
    quartile_bounds.at(1) = data_vector.at(1);
  } else {
    auto navigation_data          = data_.getNavigationData();
    navigation_data.module_status = data::ModuleStatus::kCriticalFailure;
    data_.setNavigationData(navigation_data);
    log_.error("At least two IMUs no longer reliable, entering CriticalFailure.");
  }
  return quartile_bounds;
}

void Navigation::imuOutlierDetection(NavigationArray &data_array, const data::nav_t threshold)
{
  std::array<data::nav_t, 3> quartile_bounds = calculateImuQuartiles(data_array);

  // find the thresholds
  // clip IQR to upper bound to avoid issues with very large outliers
  const auto iqr = std::min(quartile_bounds.at(2) - quartile_bounds.at(0), kMaxInterQuartileRange);
  const auto upper_limit = quartile_bounds.at(2) + threshold * iqr;
  const auto lower_limit = quartile_bounds.at(0) - threshold * iqr;
  // replace any outliers with the median
  for (std::size_t i = 0; i < data::Sensors::kNumImus; ++i) {
    const auto exceeds_limits = data_array.at(i) < lower_limit || data_array.at(i) > upper_limit;
    if (exceeds_limits && is_imu_reliable_.at(i)) {
      log_.debug("Outlier detected in IMU %d, reading: %.3f not in [%.3f, %.3f]. Updated to %.3f",
                 i + 1, data_array.at(i), lower_limit, upper_limit, quartile_bounds.at(1));
      data_array.at(i) = quartile_bounds.at(1);
      imu_outlier_counter_.at(i)++;
      // If this counter exceeds some threshold then that IMU is deemed unreliable
      if (imu_outlier_counter_.at(i) > 1000 && is_imu_reliable_.at(i)) {
        is_imu_reliable_.at(i) = false;
        ++num_outlier_imus_;
      }
      if (num_outlier_imus_ > 1) {
        status_ = data::ModuleStatus::kCriticalFailure;
        log_.error("At least two IMUs no longer reliable, entering CriticalFailure.");
      }
    } else {
      imu_outlier_counter_.at(i) = 0;
    }
  }
}

void Navigation::updateData()
{
  data::Navigation nav_data;
  nav_data.module_status              = getModuleStatus();
  nav_data.displacement               = getImuDisplacement();
  nav_data.velocity                   = getImuVelocity();
  nav_data.acceleration               = getImuAcceleration();
  nav_data.emergency_braking_distance = getEmergencyBrakingDistance();
  nav_data.braking_distance           = 1.2 * getEmergencyBrakingDistance();

  data_.setNavigationData(nav_data);

  if (log_counter_ % 100 == 0) {
    log_.debug("%d: Data Update: a=%.3f, v=%.3f, d=%.3f", log_counter_, nav_data.acceleration,
               nav_data.velocity, nav_data.displacement);
    log_.debug("%d: Data Update: v(unc)=%.3f, d(unc)=%.3f", log_counter_, velocity_uncertainty_,
               displacement_uncertainty_);
  }
  ++log_counter_;
  // Update all prev measurements
  previous_timestamp_    = displacement_.timestamp;
  previous_acceleration_ = getImuAcceleration();
  previous_velocity_     = getImuVelocity();
}

void Navigation::navigate()
{
  queryImus();
<<<<<<< HEAD
  queryWheelEncoders();
  compareEncoderImu();
=======
>>>>>>> 00753d11
  if (log_counter_ > 1000) updateUncertainty();
  updateData();
}

void Navigation::initialiseTimestamps()
{
  // First iteration --> set timestamps
  data::nav_t initial_timestamp = utils::Timer::getTimeMicros();
  acceleration_.timestamp       = initial_timestamp;
  velocity_.timestamp           = initial_timestamp;
  displacement_.timestamp       = initial_timestamp;
  previous_acceleration_        = getImuAcceleration();
  previous_velocity_            = getImuVelocity();
  initial_timestamp_            = initial_timestamp;
  log_.debug("Initial timestamp:%d", initial_timestamp_);
<<<<<<< HEAD
  previous_timestamp_ = initial_timestamp;
=======
  previous_timestamp_ = utils::Timer::getTimeMicros();
>>>>>>> 00753d11
}
}  // namespace hyped::navigation<|MERGE_RESOLUTION|>--- conflicted
+++ resolved
@@ -314,12 +314,7 @@
   velocity_uncertainty_ += acceleration_standard_deviation * time_delta_secs;
   displacement_uncertainty_ += velocity_uncertainty_ * time_delta_secs;
   // Random walk uncertainty
-<<<<<<< HEAD
-  displacement_uncertainty_
-    += std::abs(getImuVelocity() - previous_velocity_) * time_delta_secs / 2.;
-=======
   displacement_uncertainty_ += std::abs(getVelocity() - previous_velocity_) * time_delta / 2.;
->>>>>>> 00753d11
 }
 
 bool Navigation::getHasInit()
@@ -423,11 +418,8 @@
 void Navigation::navigate()
 {
   queryImus();
-<<<<<<< HEAD
   queryWheelEncoders();
   compareEncoderImu();
-=======
->>>>>>> 00753d11
   if (log_counter_ > 1000) updateUncertainty();
   updateData();
 }
@@ -443,10 +435,7 @@
   previous_velocity_            = getImuVelocity();
   initial_timestamp_            = initial_timestamp;
   log_.debug("Initial timestamp:%d", initial_timestamp_);
-<<<<<<< HEAD
   previous_timestamp_ = initial_timestamp;
-=======
-  previous_timestamp_ = utils::Timer::getTimeMicros();
->>>>>>> 00753d11
+
 }
 }  // namespace hyped::navigation