#pragma once

#include "temperature.hpp"

#include <string>

#include <utils/logger.hpp>

namespace hyped::sensors {

class FakeTemperature : public ITemperature {
 public:
  /**
   * @brief Construct a new Fake Temperature object
   * @param is_fail
   */
<<<<<<< HEAD
  FakeTemperature(const bool is_fail);
=======
  FakeTemperature(bool is_fail);
>>>>>>> 54dc8ea1

  /**
   * @brief returns int representation
   *
   * @return int temperature degrees C
   */
  uint8_t getData() override;

  /**
   * @brief waits for acceleration, generate random time for failure
   */
  void run() override;

 private:
  data::Data &data_;
<<<<<<< HEAD
  utils::Logger log_;
=======
>>>>>>> 54dc8ea1

  /**
   * @brief dependent on is_fail_, set to fail value
   */
  void checkFailure();

  // values degrees C
  int failure_;
  int success_;
  data::TemperatureData temp_;

  const bool is_fail_;

  uint64_t acc_start_time_;
  bool acc_started_;
  uint64_t failure_time_;
  bool failure_happened_;
};
}  // namespace hyped::sensors<|MERGE_RESOLUTION|>--- conflicted
+++ resolved
@@ -14,11 +14,7 @@
    * @brief Construct a new Fake Temperature object
    * @param is_fail
    */
-<<<<<<< HEAD
   FakeTemperature(const bool is_fail);
-=======
-  FakeTemperature(bool is_fail);
->>>>>>> 54dc8ea1
 
   /**
    * @brief returns int representation
@@ -34,10 +30,7 @@
 
  private:
   data::Data &data_;
-<<<<<<< HEAD
   utils::Logger log_;
-=======
->>>>>>> 54dc8ea1
 
   /**
    * @brief dependent on is_fail_, set to fail value
