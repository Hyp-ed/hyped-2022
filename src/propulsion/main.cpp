#include "main.hpp"

namespace hyped::propulsion {

Main::Main()
    : utils::concurrent::Thread(
      utils::Logger("PROPULSION", utils::System::getSystem().config_.log_level_propulsion)),
      is_running_(true),
      state_processor_(log_)
{
}

bool Main::handleTransition()
{
  if (current_state_ == previous_state_) return false;
  previous_state_ = current_state_;

  log_.info("Entered %s state", data::stateToString(current_state_)->c_str());
  return true;
}

void Main::handleCriticalFailure(data::Data &data, data::Motors &motor_data)
{
  is_running_              = false;
  motor_data.module_status = data::ModuleStatus::kCriticalFailure;
  data.setMotorData(motor_data);
}

void Main::run()
{
  auto &system    = utils::System::getSystem();
  auto &data      = data::Data::getInstance();
  auto motor_data = data.getMotorData();

  // Initialise states
  current_state_  = data.getStateMachineData().current_state;
  previous_state_ = data::State::kInvalid;

  // kInit for state machine transition
  motor_data.module_status = data::ModuleStatus::kInit;
  data.setMotorData(motor_data);
  log_.info("Initialisation complete");

  while (is_running_ && system.isRunning()) {
    // Get the current state of the system from the state machine's data
    data::Motors motor_data     = data.getMotorData();
    data::State current_state_  = data.getStateMachineData().current_state;
    bool encountered_transition = handleTransition();

    switch (current_state_) {
      case data::State::kIdle:
      case data::State::kPreCalibrating:
      case data::State::kNominalBraking:
      case data::State::kFailureBraking:
        break;
      case data::State::kCalibrating:
        if (state_processor_.isInitialised()) {
          if (motor_data.module_status != data::ModuleStatus::kReady) {
            motor_data.module_status = data::ModuleStatus::kReady;
            data.setMotorData(motor_data);
          }
        } else {
          state_processor_.initialiseMotors();
          if (!state_processor_.isInitialised()) { handleCriticalFailure(data, motor_data); }
        }
        break;
      case data::State::kPreReady:
        break;
      case data::State::kReady:
        if (encountered_transition) { state_processor_.sendOperationalCommand(); }
        break;
      case data::State::kAccelerating:
        if (state_processor_.isOverLimits()) {
          handleCriticalFailure(data, motor_data);
          break;
        }
        state_processor_.accelerate();
        break;
      case data::State::kCruising:
      case data::State::kPreBraking:
<<<<<<< HEAD
      case data::State::kFailurePreBraking:
=======
      case data::State::kNominalBraking:
      case data::State::kFailurePreBraking:
      case data::State::kEmergencyBraking:
>>>>>>> b1149dd5
        state_processor_.quickStopAll();
        break;
      case data::State::kFailureStopped:
      case data::State::kFinished:
      case data::State::kInvalid:
        handleCriticalFailure(data, motor_data);
        break;
    }
  }

  log_.info("Thread shutting down");
}
}  // namespace hyped::propulsion<|MERGE_RESOLUTION|>--- conflicted
+++ resolved
@@ -50,8 +50,6 @@
     switch (current_state_) {
       case data::State::kIdle:
       case data::State::kPreCalibrating:
-      case data::State::kNominalBraking:
-      case data::State::kFailureBraking:
         break;
       case data::State::kCalibrating:
         if (state_processor_.isInitialised()) {
@@ -78,13 +76,9 @@
         break;
       case data::State::kCruising:
       case data::State::kPreBraking:
-<<<<<<< HEAD
-      case data::State::kFailurePreBraking:
-=======
       case data::State::kNominalBraking:
       case data::State::kFailurePreBraking:
-      case data::State::kEmergencyBraking:
->>>>>>> b1149dd5
+      case data::State::kFailureBraking:
         state_processor_.quickStopAll();
         break;
       case data::State::kFailureStopped:
