--- conflicted
+++ resolved
@@ -218,11 +218,6 @@
   data::Sensors sensors_data     = data_.getSensorsData();
   data::Motors motor_data        = data_.getMotorData();
 
-<<<<<<< HEAD
-
-=======
-  // TODO(Franz): Implement this.
->>>>>>> 10824dbf
   if (nav_data.velocity <= 0) {
     log_.INFO("STM", "zero velocity reached");
 
@@ -236,8 +231,6 @@
 
 void FailureStopped::transitionCheck()
 {
-<<<<<<< HEAD
-
   utils::System &sys             = utils::System::getSystem();
   data::Telemetry telemetry_data = data_.getTelemetryData();
 
@@ -246,9 +239,6 @@
     log_.INFO("STM", "System is shutting down");
     sys.running_ = false;
   }
-=======
-  // TODO(Yining): Implment this.
->>>>>>> 10824dbf
 }
 
 }  // namespace state_machine
