language: cpp
compiler: gcc

os:
  - linux
  - osx

addons:
  apt:
    packages: lcov

before_install:
  - cd test && sudo chmod u+x cppchecksetup.sh && sudo chmod u+x googletestsetup.sh && ./cppchecksetup.sh && ./googletestsetup.sh
  - cd "${TRAVIS_BUILD_DIR}"
<<<<<<< HEAD
script: "make testrunner lintall static"
=======
script: "CI=1 make testrunner lintall"
after_success:
  - CI=1 make coverage 
  - if [ "$TRAVIS_OS_NAME" = "linux" ]; then bash <(curl -s https://codecov.io/bash) -f test/coverage/covdata/hyped.covdata || echo "Codecov did not collect coverage reports"; fi
>>>>>>> 709c0644
rvm:
  - 9.00<|MERGE_RESOLUTION|>--- conflicted
+++ resolved
@@ -12,13 +12,9 @@
 before_install:
   - cd test && sudo chmod u+x cppchecksetup.sh && sudo chmod u+x googletestsetup.sh && ./cppchecksetup.sh && ./googletestsetup.sh
   - cd "${TRAVIS_BUILD_DIR}"
-<<<<<<< HEAD
-script: "make testrunner lintall static"
-=======
-script: "CI=1 make testrunner lintall"
+script: "CI=1 make testrunner lintall static"
 after_success:
   - CI=1 make coverage 
   - if [ "$TRAVIS_OS_NAME" = "linux" ]; then bash <(curl -s https://codecov.io/bash) -f test/coverage/covdata/hyped.covdata || echo "Codecov did not collect coverage reports"; fi
->>>>>>> 709c0644
 rvm:
   - 9.00