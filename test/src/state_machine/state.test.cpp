/*
 * Author: Franz Miltz, Efe Ozbatur
 * Organisation: HYPED
 * Date:
 * Description:
 *
 *    Copyright 2021 HYPED
 *    Licensed under the Apache License, Version 2.0 (the "License"); you may not use this file
 *    except in compliance with the License. You may obtain a copy of the License at
 *
 *    http://www.apache.org/licenses/LICENSE-2.0
 *
 *    Unless required by applicable law or agreed to in writing, software distributed under
 *    the License is distributed on an "AS IS" BASIS, WITHOUT WARRANTIES OR CONDITIONS OF ANY KIND,
 *    either express or implied. See the License for the specific language governing permissions and
 *    limitations under the License.
 */

#include <fcntl.h>
#include <stdlib.h>

#include <random>
#include <string>
#include <vector>

#include "data/data.hpp"
#include "gtest/gtest.h"
#include "randomiser.hpp"
#include "state_machine/state.hpp"
#include "state_machine/transitions.hpp"
#include "utils/logger.hpp"

using namespace hyped::data;
using namespace hyped::state_machine;

//---------------------------------------------------------------------------
<<<<<<< HEAD
// Randomiser
//---------------------------------------------------------------------------

/**
 * Randomises entries in data that are used by various modules to check
 * different conditions and to test state behaviour in different scenarios.
 */
class Randomiser {
 public:
  static nav_t randomDecimal()
  {
    static std::default_random_engine generator;
    static std::uniform_real_distribution<nav_t> distribution(0.0, 1.0);
    return distribution(generator);
  }

  static void randomiseModuleStatus(ModuleStatus &module_status)
  {
    // Randomises the module status.
    constexpr int num_statuses = 4;
    module_status              = static_cast<ModuleStatus>(rand() % num_statuses);
  }

  //---------------------------------------------------------------------------
  // Navigation data
  //---------------------------------------------------------------------------

  static void randomiseNavigation(Navigation &nav_data)
  {
    randomiseModuleStatus(nav_data.module_status);

    // Generates a displacement length between 750 and 1749.
    nav_data.displacement = static_cast<nav_t>((rand() % 1000 + 750) + randomDecimal());

    // Generates a velocity length between -10 and 200.
    nav_data.velocity = static_cast<nav_t>((rand() % 201 - 10) + randomDecimal());

    // Generates an acceleration length between 75 and 174.
    nav_data.acceleration = static_cast<nav_t>((rand() % 100 + 75) + randomDecimal());

    // Generates an emergency braking distance length between 600 and 899.
    nav_data.emergency_braking_distance
      = static_cast<nav_t>((rand() % 300 + 600) + randomDecimal());

    // Generates a braking distance length between 600 and 899.
    // Initially declared braking distance = 750
    nav_data.braking_distance = static_cast<nav_t>((rand() % 300 + 600) + randomDecimal());
  }

  //---------------------------------------------------------------------------
  // Raw Sensor data
  //---------------------------------------------------------------------------

  static void randomiseImuData(ImuData &imu_data)
  {
    for (int i = 0; i < 3; i++) {
      imu_data.acc[i] = static_cast<nav_t>((rand() % 100 + 75) + randomDecimal());
    }
    for (int i = 0; i < 3; i++) {
      imu_data.fifo.push_back(static_cast<NavigationVector>((rand() % 100 + 75) + randomDecimal()));
    }
  }

  static void randomiseEncoderData(EncoderData &encoder_data)
  {
    // Generates a disp value between 750 and 1749 in accord to the randomised displacement value.
    encoder_data.disp = static_cast<nav_t>((rand() % 1000 + 750) + randomDecimal());
  }

  static void randomiseStripeCounter(StripeCounter &stripe_counter)
  {
    // Generates a count timestamp and value between 0 and 10.
    stripe_counter.count.timestamp = static_cast<uint32_t>(rand() % 11);
    stripe_counter.count.value     = static_cast<uint32_t>(rand() % 11);
  }

  static void randomiseTemperatureData(TemperatureData &temp_data)
  {
    // Generates a temperature value between 0 and 99 C.
    temp_data.temp = static_cast<int>(rand() % 100);
  }

  static void randomiseSensorsData(Sensors &sensors_data)
  {
    randomiseModuleStatus(sensors_data.module_status);

    sensors_data.imu.timestamp = static_cast<uint32_t>(rand() % 11);
    for (auto &sensors_data : sensors_data.imu.value) {
      randomiseImuData(sensors_data);
    }
    sensors_data.encoder.timestamp = static_cast<uint32_t>(rand() % 11);
    for (auto &sensors_data : sensors_data.encoder.value) {
      randomiseEncoderData(sensors_data);
    }
    for (auto &sensors_data : sensors_data.keyence_stripe_counter) {
      randomiseStripeCounter(sensors_data);
    }
  }

  //---------------------------------------------------------------------------
  // Battery data
  //---------------------------------------------------------------------------

  static void randomiseBatteryData(BatteryData &battery_data)
  {
    /**
     * Exact values were provided by Sensors in April 2021. If at any point
     * in the future some values are not included in the chosen intervals,
     * this function should be updated.
     */

    // Generates a voltage data between 100 and 399. (exact: 175 and 294)
    battery_data.voltage = static_cast<uint16_t>((rand() % 300) + 100);

    // Generates a current data between -100 and 899. (exact: 0 and 500)
    battery_data.current = static_cast<int16_t>((rand() % 800) - 100);

    // Generates a charge percentage data between 0 and 100. (exact: 20 and 100)
    battery_data.charge = static_cast<uint8_t>(rand() % 101);

    // Generates an average temperature data between 0 and 99 C. (exact: 10 and 60)
    battery_data.average_temperature = static_cast<int8_t>(rand() % 100);

    // Generates a cell voltage data between 500 and 2499 (exact: 1000 and 1296)
    for (int i = 0; i < 36; i++) {
      battery_data.cell_voltage[i] = static_cast<uint16_t>((rand() % 2000) + 500);
    }

    // Generates a low temperature data between 0 and 99 C. (exact: 10 and 65)
    battery_data.low_temperature = static_cast<int8_t>(rand() % 100);

    // Generates a high temperature data between 0 and 99 C. (exact: 10 and 65)
    battery_data.high_temperature = static_cast<int8_t>(rand() % 100);

    // Generates a low cell voltage data between 500 and 2499. (exact: 1000 and 1296)
    battery_data.low_voltage_cell = static_cast<uint16_t>((rand() % 2000) + 500);

    // Generates a high cell voltage data between 500 and 2499. (exact: 1000 and 1296)
    battery_data.high_voltage_cell = static_cast<uint16_t>((rand() % 2000) + 500);

    // Generates a random bool value for IMD fault.
    battery_data.imd_fault = static_cast<bool>(rand() > (RAND_MAX / 2));
  }

  static void randomiseBatteriesData(Batteries &batteries_data)
  {
    randomiseModuleStatus(batteries_data.module_status);

    for (auto &battery_data : batteries_data.high_power_batteries) {
      randomiseBatteryData(battery_data);
    }
    for (auto &battery_data : batteries_data.low_power_batteries) {
      randomiseBatteryData(battery_data);
    }
  }

  //---------------------------------------------------------------------------
  // Emergency Brakes data
  //---------------------------------------------------------------------------

  static void randomiseEmbrakes(EmergencyBrakes &embrakes_data)
  {
    randomiseModuleStatus(embrakes_data.module_status);

    for (int i = 0; i < embrakes_data.kNumEmbrakes; i++) {
      embrakes_data.brakes_retracted[i] = static_cast<bool>(rand() > (RAND_MAX / 2));
    }
  }

  //---------------------------------------------------------------------------
  // Motor data
  //---------------------------------------------------------------------------

  static void randomiseMotors(Motors &motors_data)
  {
    randomiseModuleStatus(motors_data.module_status);

    // Generates a RPM data between 0 and 1999 for all 4 motors. (exact: 33 and 1400)
    for (int i = 0; i < motors_data.kNumMotors; i++) {
      motors_data.rpms[i] = static_cast<uint32_t>(rand() % 2000);
    }
  }

  //---------------------------------------------------------------------------
  // Telemetry data
  //---------------------------------------------------------------------------

  static void randomiseTelemetry(Telemetry &telemetry_data)
  {
    randomiseModuleStatus(telemetry_data.module_status);

    // Generates a random bool value for all telemetry commands.
    telemetry_data.calibrate_command       = static_cast<bool>(rand() > (RAND_MAX / 2));
    telemetry_data.launch_command          = static_cast<bool>(rand() > (RAND_MAX / 2));
    telemetry_data.shutdown_command        = static_cast<bool>(rand() > (RAND_MAX / 2));
    telemetry_data.service_propulsion_go   = static_cast<bool>(rand() > (RAND_MAX / 2));
    telemetry_data.emergency_stop_command  = static_cast<bool>(rand() > (RAND_MAX / 2));
    telemetry_data.nominal_braking_command = static_cast<bool>(rand() > (RAND_MAX / 2));
  }

  //---------------------------------------------------------------------------
  // State Machine States
  //---------------------------------------------------------------------------

  static void randomiseStateMachine(StateMachine &stm_data)
  {
    stm_data.critical_failure = static_cast<bool>(rand() > (RAND_MAX / 2));
  }
};

//---------------------------------------------------------------------------
=======
>>>>>>> 70824817
//--------------------------------- TESTS -----------------------------------
//---------------------------------------------------------------------------

/**
 * Struct used for testing state behaviour. Contains
 *
 * 1. Variables
 * 1. Logger
 * 2. Error messages
 * 3. Constant test size
 */

struct StateTest : public ::testing::Test {
  // ---- Variables ------------

  Data &data = Data::getInstance();

  EmergencyBrakes embrakes_data;
  Navigation nav_data;
  Batteries batteries_data;
  Telemetry telemetry_data;
  Sensors sensors_data;
  Motors motors_data;

  // ---- Logger ---------------

  hyped::utils::Logger log;
  int stdout_f;
  int tmp_stdout_f;

  // ---- Error messages -------

  const std::string not_enter_emergency_error = "Does not enter emergency when required.";
  const std::string enter_emergency_error     = "Enters emergency when not required.";
  const std::string not_enter_off_error       = "Does not enter Off when required.";
  const std::string enter_off_error           = "Enters Off when not required.";
  const std::string not_enter_failure_stopped_error
    = "Does not enter Failure Stopped when required.";
  const std::string enter_failure_stopped_error = "Enters Failure Stopped when not required.";

  // ---- Test size -----------

  static constexpr int TEST_SIZE = 1000;

  // ---- Methods -------------

  /**
   * Generates random values for all the entries in data and overwrites them.
   */
  void randomiseData()
  {
    Randomiser::randomiseEmbrakes(embrakes_data);
    Randomiser::randomiseNavigation(nav_data);
    Randomiser::randomiseTelemetry(telemetry_data);
    Randomiser::randomiseMotors(motors_data);
    Randomiser::randomiseSensorsData(sensors_data);
    Randomiser::randomiseBatteriesData(batteries_data);

    data.setEmergencyBrakesData(embrakes_data);
    data.setNavigationData(nav_data);
    data.setTelemetryData(telemetry_data);
    data.setMotorData(motors_data);
    data.setSensorsData(sensors_data);
    data.setBatteriesData(batteries_data);
  }

 protected:
  void SetUp()
  {
    fflush(stdout);
    stdout_f     = dup(1);
    tmp_stdout_f = open("/dev/null", O_WRONLY);
    dup2(tmp_stdout_f, 1);
    close(tmp_stdout_f);
  }

  void TearDown()
  {
    fflush(stdout);
    dup2(stdout_f, 1);
    close(stdout_f);
  }
};

//---------------------------------------------------------------------------
// Idle Tests
//---------------------------------------------------------------------------

/**
 * Testing Idle behaviour with respect to data
 */
struct IdleTest : public StateTest {
  Idle *state = Idle::getInstance();

  const std::string calibrate_command_error     = "Should handle calibrate command.";
  const std::string not_enter_calibrating_error = "Does not enter Calibrating when required.";
  const std::string enter_calibrating_error     = "Enters Calibrating when not required.";
};

/**
 * Ensures that if any module reports an emergency,
 * the state changes to FailureStopped.
 */
TEST_F(IdleTest, handlesEmergency)
{
  for (int i = 0; i < TEST_SIZE; i++) {
    randomiseData();

    bool has_emergency = checkEmergency(log, embrakes_data, nav_data, batteries_data,
                                        telemetry_data, sensors_data, motors_data);
    hyped::state_machine::State *new_state = state->checkTransition(log);

    if (has_emergency) {
      ASSERT_EQ(new_state, FailureStopped::getInstance()) << not_enter_emergency_error;
    } else {
      ASSERT_NE(new_state, FailureStopped::getInstance()) << enter_emergency_error;
    }
  }
}

/**
 * Ensures that if no module reports an emergency and if
 * the calibrate command is not received, a null pointer
 * is returned.
 */
TEST_F(IdleTest, handlesCalibrateCommand)
{
  for (int i = 0; i < TEST_SIZE; i++) {
    randomiseData();

    bool has_emergency = checkEmergency(log, embrakes_data, nav_data, batteries_data,
                                        telemetry_data, sensors_data, motors_data);

    if (!has_emergency) {
      bool calibrate_command                 = checkCalibrateCommand(log, telemetry_data);
      hyped::state_machine::State *new_state = state->checkTransition(log);

      if (!calibrate_command) { ASSERT_EQ(new_state, nullptr) << calibrate_command_error; }
    }
  }
}

/**
 * Ensures that if no module reports an emergency and if
 * the calibrate command is not received and if every module
 * is initialised, the state changes to the calibrating state.
 */
TEST_F(IdleTest, handlesAllInitialised)
{
  for (int i = 0; i < TEST_SIZE; i++) {
    randomiseData();

    bool has_emergency = checkEmergency(log, embrakes_data, nav_data, batteries_data,
                                        telemetry_data, sensors_data, motors_data);

    bool calibrate_command = checkCalibrateCommand(log, telemetry_data);

    if (!has_emergency && !calibrate_command) {
      bool all_initialised = checkModulesInitialised(log, embrakes_data, nav_data, batteries_data,
                                                     telemetry_data, sensors_data, motors_data);
      hyped::state_machine::State *new_state = state->checkTransition(log);

      if (all_initialised) {
        ASSERT_EQ(new_state, Calibrating::getInstance()) << not_enter_calibrating_error;
      } else {
        ASSERT_NE(new_state, Calibrating::getInstance()) << enter_calibrating_error;
      }
    }
  }
}

//---------------------------------------------------------------------------
// Calibrating Tests
//---------------------------------------------------------------------------

/**
 * Testing Calibrating behaviour with respect to data
 */

struct CalibratingTest : public StateTest {
  Calibrating *state = Calibrating::getInstance();

  const std::string not_enter_ready_error = "Does not enter Ready when required.";
  const std::string enter_ready_error     = "Enters Ready when not required.";
};

/**
 * Ensures that if any module reports an emergency,
 * the state changes to FailureStopped.
 */
TEST_F(CalibratingTest, handlesEmergency)
{
  for (int i = 0; i < TEST_SIZE; i++) {
    randomiseData();

    bool has_emergency = checkEmergency(log, embrakes_data, nav_data, batteries_data,
                                        telemetry_data, sensors_data, motors_data);
    hyped::state_machine::State *new_state = state->checkTransition(log);

    if (has_emergency) {
      ASSERT_EQ(new_state, FailureStopped::getInstance()) << not_enter_emergency_error;
    } else {
      ASSERT_NE(new_state, FailureStopped::getInstance()) << enter_emergency_error;
    }
  }
}

/**
 * Ensures that if no module reports an emergency and if
 * all modules are ready after calibration, the state
 * changes to the ready state.
 */
TEST_F(CalibratingTest, handlesAllReady)
{
  for (int i = 0; i < TEST_SIZE; i++) {
    randomiseData();

    bool has_emergency = checkEmergency(log, embrakes_data, nav_data, batteries_data,
                                        telemetry_data, sensors_data, motors_data);

    if (!has_emergency) {
      bool all_ready = checkModulesReady(log, embrakes_data, nav_data, motors_data);
      hyped::state_machine::State *new_state = state->checkTransition(log);

      if (all_ready) {
        ASSERT_EQ(new_state, Ready::getInstance()) << not_enter_ready_error;
      } else {
        ASSERT_NE(new_state, Ready::getInstance()) << enter_ready_error;
      }
    }
  }
}

//---------------------------------------------------------------------------
// Ready Tests
//---------------------------------------------------------------------------

/**
 * Testing Ready behaviour with respect to data
 */
struct ReadyTest : public StateTest {
  Ready *state = Ready::getInstance();

  const std::string not_enter_accelerating_error = "Does not enter Accelerating when required.";
  const std::string enter_accelerating_error     = "Enters Accelerating when not required.";
};

/**
 * Ensures that if any module reports an emergency,
 * the state changes to FailureStopped.
 *
 * Time complexity: O(TEST_SIZE)
 */
TEST_F(ReadyTest, handlesEmergency)
{
  for (int i = 0; i < TEST_SIZE; i++) {
    randomiseData();

    bool has_emergency = checkEmergency(log, embrakes_data, nav_data, batteries_data,
                                        telemetry_data, sensors_data, motors_data);
    hyped::state_machine::State *new_state = state->checkTransition(log);

    if (has_emergency) {
      ASSERT_EQ(new_state, FailureStopped::getInstance()) << not_enter_emergency_error;
    } else {
      ASSERT_NE(new_state, FailureStopped::getInstance()) << enter_emergency_error;
    }
  }
}

/**
 * Ensures that if no module reports an emergency and if
 * the launch command is received while in the ready state,
 * the state changes to the accelerating state.
 *
 * Time complexity: O(TEST_SIZE)
 */
TEST_F(ReadyTest, handlesLaunchCommand)
{
  for (int i = 0; i < TEST_SIZE; i++) {
    randomiseData();

    bool has_emergency = checkEmergency(log, embrakes_data, nav_data, batteries_data,
                                        telemetry_data, sensors_data, motors_data);

    if (!has_emergency) {
      bool received_launch_command           = checkLaunchCommand(log, telemetry_data);
      hyped::state_machine::State *new_state = state->checkTransition(log);

      if (received_launch_command) {
        ASSERT_EQ(new_state, Accelerating::getInstance()) << not_enter_accelerating_error;
      } else {
        ASSERT_NE(new_state, Accelerating::getInstance()) << enter_accelerating_error;
      }
    }
  }
}

//---------------------------------------------------------------------------
// Accelerating Tests
//---------------------------------------------------------------------------

/**
 * Testing Accelerating behaviour with respect to data
 */
struct AcceleratingTest : public StateTest {
  Accelerating *state = Accelerating::getInstance();

  const std::string not_enter_braking_error = "Does not enter Nominal Braking when required.";
  const std::string enter_braking_error     = "Enters Nominal Braking when not required.";
};

/**
 * Ensures that if any module reports an emergency,
 * the state changes to FailureBraking.
 *
 * Time complexity: O(TEST_SIZE)
 */
TEST_F(AcceleratingTest, handlesEmergency)
{
  for (int i = 0; i < TEST_SIZE; i++) {
    randomiseData();

    bool has_emergency = checkEmergency(log, embrakes_data, nav_data, batteries_data,
                                        telemetry_data, sensors_data, motors_data);
    hyped::state_machine::State *new_state = state->checkTransition(log);

    if (has_emergency) {
      ASSERT_EQ(new_state, FailureBraking::getInstance()) << not_enter_emergency_error;
    } else {
      ASSERT_NE(new_state, FailureBraking::getInstance()) << enter_emergency_error;
    }
  }
}

/**
 * Ensures that if no emergency is reported from any module and
 * if the pod is in the braking zone, the state changes to the
 * nominal braking state.
 *
 * Time complexity: O(TEST_SIZE)
 */
TEST_F(AcceleratingTest, handlesInBrakingZone)
{
  for (int i = 0; i < TEST_SIZE; i++) {
    randomiseData();

    bool has_emergency = checkEmergency(log, embrakes_data, nav_data, batteries_data,
                                        telemetry_data, sensors_data, motors_data);

    if (!has_emergency) {
      bool in_braking_zone                   = checkEnteredBrakingZone(log, nav_data);
      hyped::state_machine::State *new_state = state->checkTransition(log);

      if (in_braking_zone) {
        ASSERT_EQ(new_state, NominalBraking::getInstance()) << not_enter_braking_error;
      } else {
        ASSERT_NE(new_state, NominalBraking::getInstance()) << enter_braking_error;
      }
    }
  }
}

//---------------------------------------------------------------------------
// Nominal Braking Tests
//---------------------------------------------------------------------------

/**
 * Testing NominalBraking behaviour with respect to data
 */
struct NominalBrakingTest : public StateTest {
  NominalBraking *state = NominalBraking::getInstance();

  const std::string not_enter_finished_error = "Does not enter Finished when required.";
  const std::string enter_finished_error     = "Enters Finished when not required.";
};

/**
 * Ensures that if any module reports an emergency,
 * the state changes to FailureBraking.
 *
 * Time complexity: O(TEST_SIZE)
 */
TEST_F(NominalBrakingTest, handlesEmergency)
{
  for (int i = 0; i < TEST_SIZE; i++) {
    randomiseData();

    bool has_emergency = checkEmergency(log, embrakes_data, nav_data, batteries_data,
                                        telemetry_data, sensors_data, motors_data);
    hyped::state_machine::State *new_state = state->checkTransition(log);

    if (has_emergency) {
      ASSERT_EQ(new_state, FailureBraking::getInstance()) << not_enter_emergency_error;
    } else {
      ASSERT_NE(new_state, FailureBraking::getInstance()) << enter_emergency_error;
    }
  }
}

/**
 * Ensures that if no emergency is reported from any module and
 * if the pod is stopped, the state changes to the finished state.
 *
 * Time complexity: O(TEST_SIZE)
 */
TEST_F(NominalBrakingTest, handlesStopped)
{
  for (int i = 0; i < TEST_SIZE; i++) {
    randomiseData();

    bool has_emergency = checkEmergency(log, embrakes_data, nav_data, batteries_data,
                                        telemetry_data, sensors_data, motors_data);

    if (!has_emergency) {
      bool stopped                           = checkPodStopped(log, nav_data);
      hyped::state_machine::State *new_state = state->checkTransition(log);

      if (stopped) {
        ASSERT_EQ(new_state, Finished::getInstance()) << not_enter_finished_error;
      } else {
        ASSERT_NE(new_state, Finished::getInstance()) << enter_finished_error;
      }
    }
  }
}

//---------------------------------------------------------------------------
// Finished Tests
//---------------------------------------------------------------------------

/**
 * Testing Finished behaviour with respect to data
 */
struct FinishedTest : public StateTest {
  Finished *state = Finished::getInstance();
};

/**
 * Ensures that if the shutdown command is received while in the
 * finished state, the state changes to the off state.
 *
 * Time complexity: O(TEST_SIZE)
 */
TEST_F(FinishedTest, handlesShutdownCommand)
{
  for (int i = 0; i < TEST_SIZE; i++) {
    randomiseData();

    bool received_shutdown_command         = checkShutdownCommand(log, telemetry_data);
    hyped::state_machine::State *new_state = state->checkTransition(log);

    if (received_shutdown_command) {
      ASSERT_EQ(new_state, Off::getInstance()) << not_enter_off_error;
    } else {
      ASSERT_NE(new_state, Off::getInstance()) << enter_off_error;
    }
  }
}

//---------------------------------------------------------------------------
// Failure Braking Tests
//---------------------------------------------------------------------------

/**
 * Testing failure Braking behaviour with respect to data
 */
struct FailureBrakingTest : public StateTest {
  FailureBraking *state = FailureBraking::getInstance();
};

/**
 * Ensures that if the pod is stopped while in the failure
 * braking state, the state changes to FailureStopped.
 *
 * Time complexity: O(TEST_SIZE)
 */
TEST_F(FailureBrakingTest, handlesStopped)
{
  for (int i = 0; i < TEST_SIZE; i++) {
    randomiseData();

    bool stopped                           = checkPodStopped(log, nav_data);
    hyped::state_machine::State *new_state = state->checkTransition(log);

    if (stopped) {
      ASSERT_EQ(new_state, FailureStopped::getInstance()) << not_enter_failure_stopped_error;
    } else {
      ASSERT_NE(new_state, FailureStopped::getInstance()) << enter_failure_stopped_error;
    }
  }
}

//---------------------------------------------------------------------------
// Failure Stopped Tests
//---------------------------------------------------------------------------

/**
 * Testing FailureStopped behaviour with respect to data
 */
struct FailureStoppedTest : public StateTest {
  FailureStopped *state = FailureStopped::getInstance();
};

/**
 * Ensures that if the shutdown command is received while in the
 * failure stopped state, the state changes to the off state.
 *
 * Time complexity: O(TEST_SIZE)
 */
TEST_F(FailureStoppedTest, handlesShutdownCommand)
{
  for (int i = 0; i < TEST_SIZE; i++) {
    randomiseData();

    bool received_shutdown_command         = checkShutdownCommand(log, telemetry_data);
    hyped::state_machine::State *new_state = state->checkTransition(log);

    if (received_shutdown_command) {
      ASSERT_EQ(new_state, Off::getInstance()) << not_enter_off_error;
    } else {
      ASSERT_NE(new_state, Off::getInstance()) << enter_off_error;
    }
  }
}<|MERGE_RESOLUTION|>--- conflicted
+++ resolved
@@ -34,220 +34,6 @@
 using namespace hyped::state_machine;
 
 //---------------------------------------------------------------------------
-<<<<<<< HEAD
-// Randomiser
-//---------------------------------------------------------------------------
-
-/**
- * Randomises entries in data that are used by various modules to check
- * different conditions and to test state behaviour in different scenarios.
- */
-class Randomiser {
- public:
-  static nav_t randomDecimal()
-  {
-    static std::default_random_engine generator;
-    static std::uniform_real_distribution<nav_t> distribution(0.0, 1.0);
-    return distribution(generator);
-  }
-
-  static void randomiseModuleStatus(ModuleStatus &module_status)
-  {
-    // Randomises the module status.
-    constexpr int num_statuses = 4;
-    module_status              = static_cast<ModuleStatus>(rand() % num_statuses);
-  }
-
-  //---------------------------------------------------------------------------
-  // Navigation data
-  //---------------------------------------------------------------------------
-
-  static void randomiseNavigation(Navigation &nav_data)
-  {
-    randomiseModuleStatus(nav_data.module_status);
-
-    // Generates a displacement length between 750 and 1749.
-    nav_data.displacement = static_cast<nav_t>((rand() % 1000 + 750) + randomDecimal());
-
-    // Generates a velocity length between -10 and 200.
-    nav_data.velocity = static_cast<nav_t>((rand() % 201 - 10) + randomDecimal());
-
-    // Generates an acceleration length between 75 and 174.
-    nav_data.acceleration = static_cast<nav_t>((rand() % 100 + 75) + randomDecimal());
-
-    // Generates an emergency braking distance length between 600 and 899.
-    nav_data.emergency_braking_distance
-      = static_cast<nav_t>((rand() % 300 + 600) + randomDecimal());
-
-    // Generates a braking distance length between 600 and 899.
-    // Initially declared braking distance = 750
-    nav_data.braking_distance = static_cast<nav_t>((rand() % 300 + 600) + randomDecimal());
-  }
-
-  //---------------------------------------------------------------------------
-  // Raw Sensor data
-  //---------------------------------------------------------------------------
-
-  static void randomiseImuData(ImuData &imu_data)
-  {
-    for (int i = 0; i < 3; i++) {
-      imu_data.acc[i] = static_cast<nav_t>((rand() % 100 + 75) + randomDecimal());
-    }
-    for (int i = 0; i < 3; i++) {
-      imu_data.fifo.push_back(static_cast<NavigationVector>((rand() % 100 + 75) + randomDecimal()));
-    }
-  }
-
-  static void randomiseEncoderData(EncoderData &encoder_data)
-  {
-    // Generates a disp value between 750 and 1749 in accord to the randomised displacement value.
-    encoder_data.disp = static_cast<nav_t>((rand() % 1000 + 750) + randomDecimal());
-  }
-
-  static void randomiseStripeCounter(StripeCounter &stripe_counter)
-  {
-    // Generates a count timestamp and value between 0 and 10.
-    stripe_counter.count.timestamp = static_cast<uint32_t>(rand() % 11);
-    stripe_counter.count.value     = static_cast<uint32_t>(rand() % 11);
-  }
-
-  static void randomiseTemperatureData(TemperatureData &temp_data)
-  {
-    // Generates a temperature value between 0 and 99 C.
-    temp_data.temp = static_cast<int>(rand() % 100);
-  }
-
-  static void randomiseSensorsData(Sensors &sensors_data)
-  {
-    randomiseModuleStatus(sensors_data.module_status);
-
-    sensors_data.imu.timestamp = static_cast<uint32_t>(rand() % 11);
-    for (auto &sensors_data : sensors_data.imu.value) {
-      randomiseImuData(sensors_data);
-    }
-    sensors_data.encoder.timestamp = static_cast<uint32_t>(rand() % 11);
-    for (auto &sensors_data : sensors_data.encoder.value) {
-      randomiseEncoderData(sensors_data);
-    }
-    for (auto &sensors_data : sensors_data.keyence_stripe_counter) {
-      randomiseStripeCounter(sensors_data);
-    }
-  }
-
-  //---------------------------------------------------------------------------
-  // Battery data
-  //---------------------------------------------------------------------------
-
-  static void randomiseBatteryData(BatteryData &battery_data)
-  {
-    /**
-     * Exact values were provided by Sensors in April 2021. If at any point
-     * in the future some values are not included in the chosen intervals,
-     * this function should be updated.
-     */
-
-    // Generates a voltage data between 100 and 399. (exact: 175 and 294)
-    battery_data.voltage = static_cast<uint16_t>((rand() % 300) + 100);
-
-    // Generates a current data between -100 and 899. (exact: 0 and 500)
-    battery_data.current = static_cast<int16_t>((rand() % 800) - 100);
-
-    // Generates a charge percentage data between 0 and 100. (exact: 20 and 100)
-    battery_data.charge = static_cast<uint8_t>(rand() % 101);
-
-    // Generates an average temperature data between 0 and 99 C. (exact: 10 and 60)
-    battery_data.average_temperature = static_cast<int8_t>(rand() % 100);
-
-    // Generates a cell voltage data between 500 and 2499 (exact: 1000 and 1296)
-    for (int i = 0; i < 36; i++) {
-      battery_data.cell_voltage[i] = static_cast<uint16_t>((rand() % 2000) + 500);
-    }
-
-    // Generates a low temperature data between 0 and 99 C. (exact: 10 and 65)
-    battery_data.low_temperature = static_cast<int8_t>(rand() % 100);
-
-    // Generates a high temperature data between 0 and 99 C. (exact: 10 and 65)
-    battery_data.high_temperature = static_cast<int8_t>(rand() % 100);
-
-    // Generates a low cell voltage data between 500 and 2499. (exact: 1000 and 1296)
-    battery_data.low_voltage_cell = static_cast<uint16_t>((rand() % 2000) + 500);
-
-    // Generates a high cell voltage data between 500 and 2499. (exact: 1000 and 1296)
-    battery_data.high_voltage_cell = static_cast<uint16_t>((rand() % 2000) + 500);
-
-    // Generates a random bool value for IMD fault.
-    battery_data.imd_fault = static_cast<bool>(rand() > (RAND_MAX / 2));
-  }
-
-  static void randomiseBatteriesData(Batteries &batteries_data)
-  {
-    randomiseModuleStatus(batteries_data.module_status);
-
-    for (auto &battery_data : batteries_data.high_power_batteries) {
-      randomiseBatteryData(battery_data);
-    }
-    for (auto &battery_data : batteries_data.low_power_batteries) {
-      randomiseBatteryData(battery_data);
-    }
-  }
-
-  //---------------------------------------------------------------------------
-  // Emergency Brakes data
-  //---------------------------------------------------------------------------
-
-  static void randomiseEmbrakes(EmergencyBrakes &embrakes_data)
-  {
-    randomiseModuleStatus(embrakes_data.module_status);
-
-    for (int i = 0; i < embrakes_data.kNumEmbrakes; i++) {
-      embrakes_data.brakes_retracted[i] = static_cast<bool>(rand() > (RAND_MAX / 2));
-    }
-  }
-
-  //---------------------------------------------------------------------------
-  // Motor data
-  //---------------------------------------------------------------------------
-
-  static void randomiseMotors(Motors &motors_data)
-  {
-    randomiseModuleStatus(motors_data.module_status);
-
-    // Generates a RPM data between 0 and 1999 for all 4 motors. (exact: 33 and 1400)
-    for (int i = 0; i < motors_data.kNumMotors; i++) {
-      motors_data.rpms[i] = static_cast<uint32_t>(rand() % 2000);
-    }
-  }
-
-  //---------------------------------------------------------------------------
-  // Telemetry data
-  //---------------------------------------------------------------------------
-
-  static void randomiseTelemetry(Telemetry &telemetry_data)
-  {
-    randomiseModuleStatus(telemetry_data.module_status);
-
-    // Generates a random bool value for all telemetry commands.
-    telemetry_data.calibrate_command       = static_cast<bool>(rand() > (RAND_MAX / 2));
-    telemetry_data.launch_command          = static_cast<bool>(rand() > (RAND_MAX / 2));
-    telemetry_data.shutdown_command        = static_cast<bool>(rand() > (RAND_MAX / 2));
-    telemetry_data.service_propulsion_go   = static_cast<bool>(rand() > (RAND_MAX / 2));
-    telemetry_data.emergency_stop_command  = static_cast<bool>(rand() > (RAND_MAX / 2));
-    telemetry_data.nominal_braking_command = static_cast<bool>(rand() > (RAND_MAX / 2));
-  }
-
-  //---------------------------------------------------------------------------
-  // State Machine States
-  //---------------------------------------------------------------------------
-
-  static void randomiseStateMachine(StateMachine &stm_data)
-  {
-    stm_data.critical_failure = static_cast<bool>(rand() > (RAND_MAX / 2));
-  }
-};
-
-//---------------------------------------------------------------------------
-=======
->>>>>>> 70824817
 //--------------------------------- TESTS -----------------------------------
 //---------------------------------------------------------------------------
 
