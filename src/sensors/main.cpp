#include "main.hpp"

#include <fstream>

#include <rapidjson/document.h>
#include <rapidjson/istreamwrapper.h>
#include <rapidjson/stringbuffer.h>

#include <sensors/ambient_pressure.hpp>
#include <sensors/fake_ambient_pressure.hpp>
#include <sensors/fake_keyence.hpp>
#include <sensors/fake_temperature.hpp>
#include <sensors/gpio_counter.hpp>
#include <sensors/temperature.hpp>

namespace hyped::sensors {

Main::Main()
    : utils::concurrent::Thread(
      utils::Logger("SENSORS", utils::System::getSystem().config_.log_level_sensors)),
      sys_(utils::System::getSystem()),
      data_(data::Data::getInstance())
{
  battery_manager_ = BmsManager::fromFile(sys_.config_.bms_config_path);
  if (!battery_manager_) {
    log_.error("failed to initialise bms");
    sys_.stop();
    return;
  }
  if (sys_.config_.use_fake_trajectory) {
    const auto fake_trajectory_optional
      = FakeTrajectory::fromFile(sys_.config_.fake_trajectory_config_path);
    if (!fake_trajectory_optional) {
      log_.error("failed to initialise fake trajectory");
      sys_.stop();
      return;
    }
    const auto fake_trajectory = std::make_shared<FakeTrajectory>(*fake_trajectory_optional);
    const auto fake_keyences_optional
      = FakeKeyence::fromFile(sys_.config_.keyence_config_path, fake_trajectory);
    if (!fake_keyences_optional) {
      log_.error("failed to initialise fake keyence");
      sys_.stop();
      return;
    }
    for (size_t i = 0; i < data::Sensors::kNumKeyence; ++i) {
      keyences_.at(i) = std::make_unique<FakeKeyence>(fake_keyences_optional->at(i));
    }
    imu_manager_ = ImuManager::fromFile(sys_.config_.imu_config_path, fake_trajectory);
    if (!imu_manager_) {
      log_.error("failed to initialise fake imus");
      sys_.stop();
      return;
    }
  } else {
    // Real trajectory sensors
    auto keyence_pins = keyencePinsFromFile(log_, sys_.config_.keyence_config_path);
    if (!keyence_pins) {
      log_.error("failed to initialise keyence");
      sys_.stop();
      return;
    }
    for (size_t i = 0; i < data::Sensors::kNumKeyence; ++i) {
      auto keyence = std::make_unique<GpioCounter>(keyence_pins->at(i));
      keyence->start();
      keyences_[i] = std::move(keyence);
    }
    auto imu_pins = imuPinsFromFile(log_, sys_.config_.imu_config_path);
    if (!imu_pins) {
      log_.error("failed to initialise IMUs");
      sys_.stop();
      return;
    }
    imu_manager_ = std::make_unique<ImuManager>(
      utils::Logger("IMU-MANAGER", sys_.config_.log_level_sensors), *imu_pins);
    if (!imu_manager_) {
      log_.error("failed to initialise imus");
      sys_.stop();
      return;
    }
  }

  // Temperature
  if (sys_.config_.use_fake_temperature_fail) {
    temperature_ = std::make_unique<FakeTemperature>(true);
  } else if (sys_.config_.use_fake_temperature) {
    temperature_ = std::make_unique<FakeTemperature>(false);
  } else {
    auto temperature_pin = temperaturePinFromFile(log_, sys_.config_.temperature_config_path);
    if (!temperature_pin) {
      log_.error("failed to initialise temperature sensor");
      sys_.stop();
      return;
    }
    temperature_ = std::make_unique<Temperature>(*temperature_pin);
  }

  // AmbientPressure
  if (sys_.config_.use_fake_ambient_pressure_fail) {
    ambient_pressure_ = std::make_unique<FakeAmbientPressure>(true);
  } else if (sys_.config_.use_fake_ambient_pressure) {
    ambient_pressure_ = std::make_unique<FakeAmbientPressure>(false);
  } else {
    const auto ambient_pressure_pins
      = ambientPressurePinsFromFile(log_, sys_.config_.pressure_config_path);
    if (!ambient_pressure_pins) {
      log_.error("failed to initialise ambient pressure sensor");
      sys_.stop();
      return;
    }
    ambient_pressure_ = std::make_unique<AmbientPressure>(ambient_pressure_pins->pressure_pin,
                                                          ambient_pressure_pins->temperature_pin);
  }

  // kReady for state machine transition
  sensors_               = data_.getSensorsData();
  sensors_.module_status = data::ModuleStatus::kReady;
  data_.setSensorsData(sensors_);
  log_.info("Sensors have been initialised");
}

void Main::checkTemperature()
{
  temperature_->run();  // not a thread

  uint8_t converted_temperature = temperature_->getData();
  if (converted_temperature > 85) {
    log_.info("PCB temperature is getting a wee high...sorry Cheng");
    auto sensors_data          = data_.getSensorsData();
    sensors_data.module_status = data::ModuleStatus::kCriticalFailure;
    data_.setSensorsData(sensors_data);
  }
}

void Main::checkAmbientPressure()
{
  ambient_pressure_->run();  // not a thread

  const auto ambient_pressure = ambient_pressure_->getData();  // mbar
  if (ambient_pressure > 1200) {
    log_.info("Ambient pressure (%u) exceeds maximum value (%d)", ambient_pressure, 1200);
    auto sensors_data          = data_.getSensorsData();
    sensors_data.module_status = data::ModuleStatus::kCriticalFailure;
    data_.setSensorsData(sensors_data);
  }
}

std::optional<Main::KeyencePins> Main::keyencePinsFromFile(utils::Logger &log,
                                                           const std::string &path)
{
  std::ifstream input_stream(path);
  if (!input_stream.is_open()) {
    log.error("Failed to open config file at %s", path.c_str());
    return std::nullopt;
  }
  rapidjson::IStreamWrapper input_stream_wrapper(input_stream);
  rapidjson::Document document;
  document.ParseStream(input_stream_wrapper);
  if (document.HasParseError()) {
    log.error("Failed to parse config file at %s", path.c_str());
    return std::nullopt;
  }
  if (!document.HasMember("sensors")) {
    log.error("Missing required field 'sensors' in configuration file at %s", path.c_str());
    return std::nullopt;
  }
  const auto config_object = document["sensors"].GetObject();
  if (!config_object.HasMember("keyence_pins")) {
    log.error("Missing required field 'sensors.keyence_pins' in configuration file at %s",
              path.c_str());
    return std::nullopt;
  }
  const auto keyence_pin_array = config_object["keyence_pins"].GetArray();
  if (keyence_pin_array.Size() != data::Sensors::kNumKeyence) {
    log.error("Found %d keyence pins but %d were expected in configuration file at %s",
              keyence_pin_array.Size(), data::Sensors::kNumKeyence, path.c_str());
  }
  KeyencePins keyence_pins;
  std::size_t i = 0;
  for (auto &keyence_pin : keyence_pin_array) {
    keyence_pins.at(i) = static_cast<uint32_t>(keyence_pin.GetUint());
    ++i;
  }
  return keyence_pins;
}

std::optional<Main::ImuPins> Main::imuPinsFromFile(utils::Logger &log, const std::string &path)
{
  std::ifstream input_stream(path);
  if (!input_stream.is_open()) {
    log.error("Failed to open config file at %s", path.c_str());
    return std::nullopt;
  }
  rapidjson::IStreamWrapper input_stream_wrapper(input_stream);
  rapidjson::Document document;
  document.ParseStream(input_stream_wrapper);
  if (document.HasParseError()) {
    log.error("Failed to parse config file at %s", path.c_str());
    return std::nullopt;
  }
  if (!document.HasMember("sensors")) {
    log.error("Missing required field 'sensors' in configuration file at %s", path.c_str());
    return std::nullopt;
  }
  const auto config_object = document["sensors"].GetObject();
  if (!config_object.HasMember("imu_pins")) {
    log.error("Missing required field 'sensors.imu_pins' in configuration file at %s",
              path.c_str());
    return std::nullopt;
  }
  const auto imu_pin_array = config_object["imu_pins"].GetArray();
  if (imu_pin_array.Size() != data::Sensors::kNumImus) {
    log.error("Found %d keyence pins but %d were expected in configuration file at %s",
              imu_pin_array.Size(), data::Sensors::kNumImus, path.c_str());
  }
  ImuPins imu_pins;
  std::size_t i = 0;
  for (auto &imu_pin : imu_pin_array) {
    imu_pins.at(i) = static_cast<uint32_t>(imu_pin.GetUint());
    ++i;
  }
  return imu_pins;
}

std::optional<std::uint32_t> Main::temperaturePinFromFile(utils::Logger &log,
                                                          const std::string &path)
{
  std::ifstream input_stream(path);
  if (!input_stream.is_open()) {
    log.error("Failed to open config file at %s", path.c_str());
    return std::nullopt;
  }
  rapidjson::IStreamWrapper input_stream_wrapper(input_stream);
  rapidjson::Document document;
  document.ParseStream(input_stream_wrapper);
  if (document.HasParseError()) {
    log.error("Failed to parse config file at %s", path.c_str());
    return std::nullopt;
  }
  if (!document.HasMember("sensors")) {
    log.error("Missing required field 'sensors' in configuration file at %s", path.c_str());
    return std::nullopt;
  }
  const auto config_object = document["sensors"].GetObject();
  if (!config_object.HasMember("temperature_pin")) {
    log.error("Missing required field 'sensors.temperature_pin' in configuration file at %s",
              path.c_str());
    return std::nullopt;
  }
  return static_cast<std::uint32_t>(config_object["temperature_pin"].GetUint());
}

std::optional<Main::AmbientPressurePins> Main::ambientPressurePinsFromFile(utils::Logger &log,
                                                                           const std::string &path)
{
  std::ifstream input_stream(path);
  if (!input_stream.is_open()) {
    log.error("Failed to open config file at %s", path.c_str());
    return std::nullopt;
  }
  rapidjson::IStreamWrapper input_stream_wrapper(input_stream);
  rapidjson::Document document;
  document.ParseStream(input_stream_wrapper);
  if (document.HasParseError()) {
    log.error("Failed to parse config file at %s", path.c_str());
    return std::nullopt;
  }
  if (!document.HasMember("sensors")) {
    log.error("Missing required field 'sensors' in configuration file at %s", path.c_str());
    return std::nullopt;
  }
  const auto config_object = document["sensors"].GetObject();
  if (!config_object.HasMember("ambient_pressure_pins")) {
    log.error("Missing required field 'sensors.ambient_pressure_pins' in configuration file at %s",
              path.c_str());
    return std::nullopt;
  }
  const auto ambient_pressure_pins_object = config_object["ambient_pressure_pins"].GetObject();
  AmbientPressurePins ambient_pressure_pins;
  if (!ambient_pressure_pins_object.HasMember("pressure_pin")) {
    log.error(
      "Missing required field 'sensors.ambient_pressure_pins.pressure_pin' in configuration file "
      "at %s",
      path.c_str());
    return std::nullopt;
  }
  ambient_pressure_pins.pressure_pin = ambient_pressure_pins_object["pressure_pin"].GetUint();
  if (!ambient_pressure_pins_object.HasMember("temperature_pin")) {
    log.error(
      "Missing required field 'sensors.ambient_pressure_pins.temperature_pin' in configuration "
      "file at %s",
      path.c_str());
    return std::nullopt;
  }
  ambient_pressure_pins.temperature_pin = ambient_pressure_pins_object["temperature_pin"].GetUint();
  return ambient_pressure_pins;
}

void Main::run()
{
  battery_manager_->start();
  imu_manager_->start();

  auto current_keyence  = data_.getSensorsKeyenceData();
  auto previous_keyence = current_keyence;

  // Intialise temperature and pressure
  temperature_data_ = data_.getSensorsData().temperature;
  pressure_data_    = data_.getSensorsData().ambient_pressure;

  std::size_t iteration_count = 0;
  while (sys_.isRunning()) {
    bool keyence_updated = false;
    for (size_t i = 0; i < current_keyence.size(); ++i) {
      if (current_keyence.at(i).timestamp > previous_keyence.at(i).timestamp) {
        keyence_updated = true;
        break;
      }
    }
    if (keyence_updated) {
      data_.setSensorsKeyenceData(current_keyence);
      previous_keyence = current_keyence;
    }
    for (size_t i = 0; i < data::Sensors::kNumKeyence; ++i) {
      current_keyence.at(i) = keyences_[i]->getData();
    }
    Thread::sleep(10);  // Sleep for 10ms
    ++iteration_count;
    if (iteration_count % 20 == 0) {  // check every 20 cycles of main
      checkTemperature();
<<<<<<< HEAD
      // NB: Don't merge without checking this - temp fix to make GUI work
      // checkPressure();
=======
      checkAmbientPressure();
>>>>>>> 16d57599
      // So that temp_count does not get huge
      iteration_count = 0;
    }
  }
  imu_manager_->join();
  battery_manager_->join();
}
}  // namespace hyped::sensors<|MERGE_RESOLUTION|>--- conflicted
+++ resolved
@@ -328,12 +328,8 @@
     ++iteration_count;
     if (iteration_count % 20 == 0) {  // check every 20 cycles of main
       checkTemperature();
-<<<<<<< HEAD
       // NB: Don't merge without checking this - temp fix to make GUI work
       // checkPressure();
-=======
-      checkAmbientPressure();
->>>>>>> 16d57599
       // So that temp_count does not get huge
       iteration_count = 0;
     }
