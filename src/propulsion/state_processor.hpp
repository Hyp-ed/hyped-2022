--- conflicted
+++ resolved
@@ -1,18 +1,10 @@
 #pragma once
 
-<<<<<<< HEAD
-#include "controller.hpp"
-=======
->>>>>>> ffcc3c0f
 #include "controller_interface.hpp"
 #include "rpm_regulator.hpp"
-<<<<<<< HEAD
-#include "state_processor_interface.hpp"
-=======
 
 #include <array>
 #include <memory>
->>>>>>> ffcc3c0f
 
 #include <data/data.hpp>
 #include <utils/logger.hpp>
@@ -20,21 +12,7 @@
 
 namespace hyped::propulsion {
 
-<<<<<<< HEAD
-namespace motor_control {
-
-using data::Batteries;
-using data::Data;
-using data::Motors;
-using data::Navigation;
-using utils::Logger;
-using utils::System;
-using utils::Timer;
-
-class StateProcessor : public IStateProcessor {
-=======
 class StateProcessor {
->>>>>>> ffcc3c0f
  public:
   /**
    * @brief Initializes the state processors with the amount of motors and the logger
@@ -99,20 +77,13 @@
 
   /**
    * @brief Calculate the Average rpm of all motors
-   *
-   * @param controllers
    * @return int32_t
    */
-<<<<<<< HEAD
-  int32_t calculateAverageRpm(IController **controllers);
-=======
   int32_t calculateAverageRpm();
->>>>>>> ffcc3c0f
 
   /**
    * @brief calculate the max Current drawn out of all the motors
    *
-   * @param controllers
    * @return int32_t
    */
   int16_t calculateMaximumCurrent();
@@ -120,39 +91,18 @@
   /**
    * @brief Calculate the max temperature out of all the motors
    *
-   * @param controllers
    * @return int32_t
    */
-<<<<<<< HEAD
-  int32_t calculateMaxTemp(IController **controllers);
 
-  bool useFakeController;
-  Logger &log_;
-  System &sys_;
-  Data &data_;
-  Motors motor_data_;
-  int motorAmount;
-  bool initialized;
-  bool criticalError;
-  int32_t servicePropulsionSpeed;
-  float speed;
-  IController **controllers;
-  RpmRegulator regulator;
-  float velocity;
-  Navigation navigationData;
-  uint64_t accelerationTimestamp;
-  Timer accelerationTimer;
-=======
   int32_t calculateMaximumTemperature();
 
   utils::Logger &log_;
   utils::System &sys_;
   data::Data &data_;
   bool is_initialised_;
-  std::array<std::unique_ptr<ControllerInterface>, data::Motors::kNumMotors> controllers_;
+  std::array<std::unique_ptr<IController>, data::Motors::kNumMotors> controllers_;
   RpmRegulator rpm_regulator_;
   uint64_t previous_acceleration_time_;
->>>>>>> ffcc3c0f
 };
 
 }  // namespace hyped::propulsion